--- conflicted
+++ resolved
@@ -74,11 +74,8 @@
       this.attributeCues = {};
       this.attributeCueFor = {};
       this.attributeMerge = {}; // for box, cross, etc. that are span-global
-<<<<<<< HEAD
       this.fragments = [];
-=======
       this.normalizations = [];
->>>>>>> 55d57399
     };
 
     Span.prototype.copy = function(id) {
@@ -1442,18 +1439,14 @@
                 'data-span-id': span.id,
                 'strokeDashArray': span.attributeMerge.dashArray,
               });
-<<<<<<< HEAD
+	    
+            // TODO XXX: quick nasty hack to allow normalizations
+            // to be marked visually; do something cleaner!
+            if (span.normalized) {
+              $(fragment.rect).addClass(span.normalized);
+            }
+
             fragment.right = bx + bw; // TODO put it somewhere nicer?
-=======
-	    
-	    // TODO XXX: quick nasty hack to allow normalizations
-	    // to be marked visually; do something cleaner!
-	    if (span.normalized) {
-	      $(span.rect).addClass(span.normalized);
-	    }
-
-            span.right = bx + bw; // TODO put it somewhere nicer?
->>>>>>> 55d57399
             if (!(span.shadowClass || span.marked)) {
               chunkFrom = Math.min(bx, chunkFrom);
               chunkTo = Math.max(bx + bw, chunkTo);
