--- conflicted
+++ resolved
@@ -682,13 +682,8 @@
                 var rectClass = 'span_' + span.type + ' span_default';
 
                // attach e.g. "False_positive" into the type
-<<<<<<< HEAD
-               if (span.info && span.info.type) { rectClass += ' '+span.info.type; }
-               var bx = xx - margin.x;
-=======
                if (span.comment && span.comment.type) { rectClass += ' '+span.comment.type; }
                var bx = xx - margin.x - boxTextMargin.x;
->>>>>>> 9689b9c1
                var by = yy - margin.y;
                var bw = ww + 2 * margin.x;
                var bh = hh + 2 * margin.y;
