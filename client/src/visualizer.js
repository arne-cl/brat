--- conflicted
+++ resolved
@@ -656,21 +656,12 @@
         if (_data) setData(_data);
 
         if (data.mtime) {
-<<<<<<< HEAD
-            // we're getting seconds and need milliseconds
-            //$('#document_ctime').text("Created: " + Annotator.formatTime(1000 * data.ctime)).css("display", "inline");
-            $('#document_mtime').text("Last modified: " + Util.formatTimeAgo(1000 * data.mtime)).css("display", "inline");
-        } else {
-            //$('#document_ctime').css("display", "none");
-            $('#document_mtime').css("display", "none");
-=======
           // we're getting seconds and need milliseconds
           //$('#document_ctime').text("Created: " + Annotator.formatTime(1000 * data.ctime)).css("display", "inline");
           $('#document_mtime').text("Last modified: " + Util.formatTimeAgo(1000 * data.mtime)).css("display", "inline");
         } else {
           //$('#document_ctime').css("display", "none");
           $('#document_mtime').css("display", "none");
->>>>>>> 6cb6735e
         }
 
         svg.clear(true);
@@ -705,13 +696,8 @@
         // measure annotations
         var dummySpan = svg.group({ 'class': 'span' });
         var spanAnnBoxes = {};
-<<<<<<< HEAD
         $.each(data.spanAnnTexts, function(text, svgtext) {
           var spanText = svg.text(dummySpan, 0, 0, svgtext);
-=======
-        $.each(data.spanAnnTexts, function(textNo, text) {
-          var spanText = svg.text(dummySpan, 0, 0, text);
->>>>>>> 6cb6735e
           spanAnnBoxes[text] = spanText.getBBox();
         }); // data.spanAnnTexts
         svg.remove(dummySpan);
@@ -720,11 +706,7 @@
         $.each(data.towers, function(towerNo, tower) {
           var biggestBox = { width: 0 };
           $.each(tower, function(spanNo, span) {
-<<<<<<< HEAD
             var annBox = spanAnnBoxes[span.glyphedLabelText];
-=======
-            var annBox = spanAnnBoxes[span.labelText];
->>>>>>> 6cb6735e
             if (annBox.width > biggestBox.width) biggestBox = annBox;
           }); // tower
           $.each(tower, function(spanNo, span) {
@@ -749,7 +731,6 @@
         $.each(data.chunks, function(chunkNo, chunk) {
           reservations = new Array();
           chunk.group = svg.group(row.group);
-<<<<<<< HEAD
 
           var y = 0;
           var minArcDist;
@@ -757,21 +738,11 @@
           var hasLeftArcs, hasRightArcs, hasInternalArcs;
           var hasAnnotations;
 
-=======
-
-          var y = 0;
-          var minArcDist;
-          var lastArcBorder = 0;
-          var hasLeftArcs, hasRightArcs, hasInternalArcs;
-          var hasAnnotations;
-
->>>>>>> 6cb6735e
           $.each(chunk.spans, function(spanNo, span) {
             span.group = svg.group(chunk.group, {
               'class': 'span',
               id: 'span_' + span.id,
             });
-<<<<<<< HEAD
 
             // measure the text span
             var xFrom = 0;
@@ -893,129 +864,6 @@
               });
             }
 
-=======
-
-            // measure the text span
-            var xFrom = 0;
-            if (span.from != chunk.from) {
-              // HACK to avoid measuring space's width
-              if (!twoBarWidths) {
-                var twoBars = svg.text(textGroup, 0, 0, '||');
-                twoBarWidths = twoBars.getBBox().width;
-                svg.remove(twoBars);
-              }
-              var measureText = svg.text(textGroup, 0, 0,
-                '|' + chunk.text.substr(0, span.from - chunk.from) + '|');
-              xFrom = measureText.getBBox().width - twoBarWidths;
-              svg.remove(measureText);
-            }
-            measureText = svg.text(textGroup, 0, 0,
-              chunk.text.substr(0, span.to - chunk.from));
-            var measureBox = measureText.getBBox();
-            if (!y) y = -textHeight - curlyHeight;
-            var xTo = measureBox.width;
-            span.curly = {
-              from: xFrom,
-              to: xTo,
-              height: measureBox.height,
-            };
-            svg.remove(measureText);
-            var x = (xFrom + xTo) / 2;
-
-            var spanBox = span.annBox;
-            var xx = spanBox.x + x;
-            var yy = spanBox.y + y;
-            var hh = spanBox.height;
-            var ww = spanBox.width;
-
-            // text margin fine-tuning
-            yy += boxTextMargin.y;
-            hh -= 2*boxTextMargin.y;
-            xx += boxTextMargin.x;
-            ww -= 2*boxTextMargin.x;
-
-            var rectClass = 'span_' + span.type + ' span_default';
-
-            // attach e.g. "False_positive" into the type
-            if (span.comment && span.comment.type) { rectClass += ' '+span.comment.type; }
-            var bx = xx - margin.x - boxTextMargin.x;
-            var by = yy - margin.y;
-            var bw = ww + 2 * margin.x;
-            var bh = hh + 2 * margin.y;
-            var shadowRect;
-            var editedRect;
-            if (span.edited) {
-                editedRect = svg.rect(span.group,
-                    bx - editedSpanSize, by - editedSpanSize,
-                    bw + 2 * editedSpanSize, bh + 2 * editedSpanSize, {
-
-                    // filter: 'url(#Gaussian_Blur)',
-                    'class': "shadow_EditHighlight",
-                    rx: editedSpanSize,
-                    ry: editedSpanSize,
-                });
-            }
-            if (span.shadowClass) {
-                shadowRect = svg.rect(span.group,
-                    bx - shadowSize, by - shadowSize,
-                    bw + 2 * shadowSize, bh + 2 * shadowSize, {
-
-                    filter: 'url(#Gaussian_Blur)',
-                    'class': "shadow_" + span.shadowClass,
-                    rx: shadowSize,
-                    ry: shadowSize,
-                });
-            }
-            span.rect = svg.rect(span.group,
-                bx, by, bw, bh, {
-                'class': rectClass,
-                rx: margin.x,
-                ry: margin.y,
-                'data-span-id': span.id,
-                'strokeDashArray': span.Speculation ? dashArray : undefined,
-              });
-            var rectBox = span.rect.getBBox();
-
-            var yAdjust = placeReservation(span, rectBox, reservations);
-            // this is monotonous due to sort:
-            span.height = yAdjust + hh + 3 * margin.y + curlyHeight + arcSpacing;
-            spanHeights[span.lineIndex * 2] = span.height;
-            $(span.rect).attr('y', yy - margin.y - yAdjust);
-            if (shadowRect) {
-                $(shadowRect).attr('y', yy - shadowSize - margin.y - yAdjust);
-            }
-            if (editedRect) {
-                $(editedRect).attr('y', yy - editedSpanSize - margin.y - yAdjust);
-            }
-            if (span.Negation) {
-              svg.path(span.group, svg.createPath().
-                  move(xx, yy - margin.y - yAdjust).
-                  line(xx + spanBox.width,
-                    yy + hh + margin.y - yAdjust),
-                  { 'class': 'negation' });
-              svg.path(span.group, svg.createPath().
-                  move(xx + spanBox.width, yy - margin.y - yAdjust).
-                  line(xx, yy + hh + margin.y - yAdjust),
-                  { 'class': 'negation' });
-            }
-            var spanText = svg.text(span.group, x, y - yAdjust, span.labelText);
-
-            // Make curlies to show the span
-            if (span.drawCurly) {
-              var bottom = yy + hh + margin.y - yAdjust;
-              svg.path(span.group, svg.createPath()
-                  .move(xFrom, bottom + curlyHeight)
-                  .curveC(xFrom, bottom,
-                    x, bottom + curlyHeight,
-                    x, bottom)
-                  .curveC(x, bottom + curlyHeight,
-                    xTo, bottom,
-                    xTo, bottom + curlyHeight),
-                {
-              });
-            }
-
->>>>>>> 6cb6735e
             // find the last arc backwards
             $.each(span.incoming, function(arcId, arc) {
               var origin = data.spans[arc.origin].chunk;
@@ -1124,7 +972,6 @@
             }
           }
           if (chunk.spans.length) lastBoxChunkIndex = chunk.index;
-<<<<<<< HEAD
 
           row.chunks.push(chunk);
           chunk.row = row;
@@ -1186,69 +1033,6 @@
           return 0;
         });
 
-=======
-
-          row.chunks.push(chunk);
-          chunk.row = row;
-
-          translate(chunk, current.x + boxX, 0);
-          chunk.textX = current.x - textBox.x + boxX;
-
-          current.x += spaceWidths[chunk.space] + boxWidth;
-        }); // chunks
-
-        // finish the last row
-        row.arcs = svg.group(row.group, { 'class': 'arcs' });
-        rows.push(row);
-
-        var arrows = {};
-
-        var len = spanHeights.length;
-        for (var i = 0; i < len; i++) {
-          if (!spanHeights[i] || spanHeights[i] < arcStartHeight) spanHeights[i] = arcStartHeight;
-        }
-
-        // find out how high the arcs have to go
-        $.each(data.arcs, function(arcNo, arc) {
-          arc.jumpHeight = 0;
-          var fromSpan = data.spans[arc.origin];
-          var toSpan = data.spans[arc.target];
-          if (fromSpan.lineIndex > toSpan.lineIndex) {
-            var tmp = fromSpan; fromSpan = toSpan; toSpan = tmp;
-          }
-          var from, to;
-          if (fromSpan.chunk.index == toSpan.chunk.index) {
-            from = fromSpan.lineIndex;
-            to = toSpan.lineIndex;
-          } else {
-            from = fromSpan.lineIndex + 1;
-            to = toSpan.lineIndex - 1;
-          }
-          for (var i = from; i <= to; i++) {
-            if (arc.jumpHeight < spanHeights[i * 2]) arc.jumpHeight = spanHeights[i * 2];
-          }
-        });
-
-        // sort the arcs
-        data.arcs.sort(function(a, b) {
-          // first write those that have less to jump over
-          var tmp = a.jumpHeight - b.jumpHeight;
-          if (tmp) return tmp < 0 ? -1 : 1;
-          // if equal, then those that span less distance
-          tmp = a.dist - b.dist;
-          if (tmp) return tmp < 0 ? -1 : 1;
-          // if equal, then those where heights of the targets are smaller
-          tmp = data.spans[a.origin].height + data.spans[a.target].height -
-            data.spans[b.origin].height - data.spans[b.target].height;
-          if (tmp) return tmp < 0 ? -1 : 1;
-          // if equal, then those with the lower origin
-          tmp = data.spans[a.origin].height - data.spans[b.origin].height;
-          if (tmp) return tmp < 0 ? -1 : 1;
-          // if equal, they're just equal.
-          return 0;
-        });
-
->>>>>>> 6cb6735e
         // draw the drag arc marker
         var arrowhead = svg.marker(defs, 'drag_arrow',
           5, 2.5, 5, 5, 'auto',
@@ -1257,19 +1041,11 @@
             'class': 'drag_fill',
           });
         svg.polyline(arrowhead, [[0, 0], [5, 2.5], [0, 5], [0.2, 2.5]]);
-<<<<<<< HEAD
 
         // add the arcs
         $.each(data.arcs, function(arcNo, arc) {
           roleClass = 'role_' + arc.type;
 
-=======
-
-        // add the arcs
-        $.each(data.arcs, function(arcNo, arc) {
-          roleClass = 'role_' + arc.type;
-
->>>>>>> 6cb6735e
           if (!arrows[arc.type]) {
             var arrowId = 'arrow_' + arc.type;
             var arrowhead = svg.marker(defs, arrowId,
@@ -1282,7 +1058,6 @@
 
             arrows[arc.type] = arrowId;
           }
-<<<<<<< HEAD
 
           var originSpan = data.spans[arc.origin];
           var targetSpan = data.spans[arc.target];
@@ -1338,63 +1113,6 @@
             });
             var from, to;
 
-=======
-
-          var originSpan = data.spans[arc.origin];
-          var targetSpan = data.spans[arc.target];
-
-          var leftToRight = originSpan.lineIndex < targetSpan.lineIndex;
-          var left, right;
-          if (leftToRight) {
-            left = originSpan;
-            right = targetSpan;
-          } else {
-            left = targetSpan;
-            right = originSpan;
-          }
-          var leftBox = rowBBox(left);
-          var rightBox = rowBBox(right);
-          var leftRow = left.chunk.row.index;
-          var rightRow = right.chunk.row.index;
-
-          // find the next height
-          var height = 0;
-
-          var fromIndex2, toIndex2;
-          if (left.chunk.index == right.chunk.index) {
-            fromIndex2 = left.lineIndex * 2;
-            toIndex2 = right.lineIndex * 2;
-          } else {
-            fromIndex2 = left.lineIndex * 2 + 1;
-            toIndex2 = right.lineIndex * 2 - 1;
-          }
-          for (var i = fromIndex2; i <= toIndex2; i++) {
-            if (spanHeights[i] > height) height = spanHeights[i];
-          }
-          height += arcSpacing;
-          var leftSlantBound, rightSlantBound;
-          for (var i = fromIndex2; i <= toIndex2; i++) {
-            if (spanHeights[i] < height) spanHeights[i] = height;
-          }
-
-          var chunkReverse = false;
-          var ufoCatcher = originSpan.chunk.index == targetSpan.chunk.index;
-          if (ufoCatcher) {
-            chunkReverse =
-              leftBox.x + leftBox.width / 2 < rightBox.x + rightBox.width / 2;
-          }
-          var ufoCatcherMod = ufoCatcher ? chunkReverse ? -0.5 : 0.5 : 1;
-
-          for (var rowIndex = leftRow; rowIndex <= rightRow; rowIndex++) {
-            var row = rows[rowIndex];
-            row.hasAnnotations = true;
-            var arcGroup = svg.group(row.arcs, {
-                'data-from': arc.origin,
-                'data-to': arc.target
-            });
-            var from, to;
-
->>>>>>> 6cb6735e
             if (rowIndex == leftRow) {
               from = leftBox.x + (chunkReverse ? 0 : leftBox.width);
             } else {
@@ -1407,7 +1125,6 @@
               to = canvasWidth - 2 * margin.y;
             }
 
-<<<<<<< HEAD
             var originType = data.spans[arc.origin].type;
             var arcLabels = Util.getArcLabels(spanTypes, originType, arc.type);
             var labelText = Util.arcDisplayForm(spanTypes, originType, arc.type);
@@ -1417,16 +1134,6 @@
               while (labelText.length > maxLength &&
                      arcLabels[labelIdx]) {
                 labelText = arcLabels[labelIdx];
-=======
-            var labelText = displayForm(arc.type)
-            if (abbrevsOn && !ufoCatcher) {
-              var labelIdx = 1; // first abbreviation
-              var maxLength = ((to - from) - (2 * arcSlant)) / 7;
-              while (labelText.length > maxLength &&
-                     labels[arc.type] &&
-                     labels[arc.type][labelIdx]) {
-                labelText = labels[arc.type][labelIdx];
->>>>>>> 6cb6735e
                 labelIdx++;
               }
             }
@@ -1473,21 +1180,6 @@
             var path;
             path = svg.createPath().move(textStart, -height);
             if (rowIndex == leftRow) {
-<<<<<<< HEAD
-                var cornerx = from + ufoCatcherMod * arcSlant;
-                // for normal cases, should not be past textStart even if narrow
-                if (!ufoCatcher && cornerx > textStart) { cornerx = textStart; }
-                if (smoothArcCurves) {
-                    var controlx = ufoCatcher ? cornerx + 2*ufoCatcherMod*reverseArcControlx : smoothArcSteepness*from+(1-smoothArcSteepness)*cornerx;
-                    line = path.line(cornerx, -height).
-                        curveQ(controlx, -height, from, leftBox.y + (leftToRight || arc.equiv ? leftBox.height / 2 : margin.y));
-                } else {
-                    path.line(cornerx, -height).
-                        line(from, leftBox.y + (leftToRight || arc.equiv ? leftBox.height / 2 : margin.y));
-                }
-            } else {
-                path.line(from, -height);
-=======
               var cornerx = from + ufoCatcherMod * arcSlant;
               // for normal cases, should not be past textStart even if narrow
               if (!ufoCatcher && cornerx > textStart) { cornerx = textStart; }
@@ -1501,7 +1193,6 @@
               }
             } else {
               path.line(from, -height);
->>>>>>> 6cb6735e
             }
             svg.path(arcGroup, path, {
                 markerEnd: leftToRight || arc.equiv ? undefined : ('url(#' + arrows[arc.type] + ')'),
@@ -1522,20 +1213,6 @@
             }
             path = svg.createPath().move(textEnd, -height);
             if (rowIndex == rightRow) {
-<<<<<<< HEAD
-                // TODO: duplicates above in part, make funcs
-                var cornerx  = to - ufoCatcherMod * arcSlant;
-                // for normal cases, should not be past textEnd even if narrow
-                if (!ufoCatcher && cornerx < textEnd) { cornerx = textEnd; }
-                if (smoothArcCurves) {
-                    var controlx = ufoCatcher ? cornerx - 2*ufoCatcherMod*reverseArcControlx : smoothArcSteepness*to+(1-smoothArcSteepness)*cornerx;
-                    path.line(cornerx, -height).
-                        curveQ(controlx, -height, to, rightBox.y + (leftToRight && !arc.equiv ? margin.y : rightBox.height / 2));
-                } else {
-                    path.line(cornerx, -height).
-                        line(to, rightBox.y + (leftToRight && !arc.equiv ? margin.y : rightBox.height / 2));
-                }
-=======
               // TODO: duplicates above in part, make funcs
               var cornerx  = to - ufoCatcherMod * arcSlant;
               // for normal cases, should not be past textEnd even if narrow
@@ -1548,7 +1225,6 @@
                 path.line(cornerx, -height).
                     line(to, rightBox.y + (leftToRight && !arc.equiv ? margin.y : rightBox.height / 2));
               }
->>>>>>> 6cb6735e
             } else {
               path.line(to, -height);
             }
