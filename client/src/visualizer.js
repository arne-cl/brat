--- conflicted
+++ resolved
@@ -5,18 +5,13 @@
       // OPTIONS
       var replaceUnderscoresWithSpace = true; // for span texts
       var margin = { x: 2, y: 1 };
-<<<<<<< HEAD
       var boxTextMargin = { x: 0, y: 1 }; // effect is inverse of "margin" for some reason
-      var space = 4;
-=======
-      var boxTextMargin = { x: 1, y: 1 }; // effect is inverse of "margin" for some reason
       var spaceWidths = {
         ' ': 5,
         '\u200b': 0,
         '\u3000': 10,
         '\n': 0
       };
->>>>>>> 0d1cb572
       var boxSpacing = 1;
       var curlyHeight = 4;
       var arcSpacing = 9; //10;
