#!/usr/bin/env python
# -*- Mode: Python; tab-width: 4; indent-tabs-mode: nil; coding: utf-8; -*-
# vim:set ft=python ts=4 sw=4 sts=4 autoindent:

'''
Configuration parameters

Author:     Pontus Stenetorp
Version:    2011-01-19
'''

BASE_DIR = CHANGE_ME
DATA_DIR = CHANGE_ME
<<<<<<< HEAD
=======
WORK_DIR = CHANGE_ME
>>>>>>> 0d74aa4b

# Below are commented out common configurations for BASE_DIR and DATA_DIR
'''
from os.path import dirname, join

BASE_DIR = dirname(__file__)
<<<<<<< HEAD
DATA_DIR = join(BASE_DIR, 'data')
=======
DATA_DIR = join(BASE_DIR, RELATIVE_PATH_TO_DATA_DIR)
WORK_DIR = join(BASE_DIR, RELATIVE_PATH_TO_WORK_DIR)
>>>>>>> 0d74aa4b
'''

# Enable additional debug output
DEBUG = False

# Contact email for users to use if the software encounters errors
<<<<<<< HEAD
ADMIN_CONTACT_EMAIL = CHANGE_ME
=======
ADMIN_CONTACT_EMAIL = CHANGE_ME

DEBUG, INFO, WARNING, ERROR, CRITICAL = range(5)
# If you are developing you may want to turn on extensive server logging
LOG_LEVEL = WARNING
'''
LOG_LEVEL = DEBUG
'''

# If the source data is in Japanese enable word segmentation
'''
JAPANESE = True
'''

try:
    assert DATA_DIR != BACKUP_DIR
except NameError:
    pass # BACKUP_DIR most likely not defined

# If tokenization other than whitespace is desired, this can be used
'''
WHITESPACE_TOKENIZATION, PTBLIKE_TOKENIZATION, JAPANESE_TOKENIZATION = range(3)
TOKENIZATION = PTBLIKE_TOKENIZATION
'''
>>>>>>> 0d74aa4b
<|MERGE_RESOLUTION|>--- conflicted
+++ resolved
@@ -11,31 +11,21 @@
 
 BASE_DIR = CHANGE_ME
 DATA_DIR = CHANGE_ME
-<<<<<<< HEAD
-=======
 WORK_DIR = CHANGE_ME
->>>>>>> 0d74aa4b
 
 # Below are commented out common configurations for BASE_DIR and DATA_DIR
 '''
 from os.path import dirname, join
 
 BASE_DIR = dirname(__file__)
-<<<<<<< HEAD
-DATA_DIR = join(BASE_DIR, 'data')
-=======
 DATA_DIR = join(BASE_DIR, RELATIVE_PATH_TO_DATA_DIR)
 WORK_DIR = join(BASE_DIR, RELATIVE_PATH_TO_WORK_DIR)
->>>>>>> 0d74aa4b
 '''
 
 # Enable additional debug output
 DEBUG = False
 
 # Contact email for users to use if the software encounters errors
-<<<<<<< HEAD
-ADMIN_CONTACT_EMAIL = CHANGE_ME
-=======
 ADMIN_CONTACT_EMAIL = CHANGE_ME
 
 DEBUG, INFO, WARNING, ERROR, CRITICAL = range(5)
@@ -60,4 +50,3 @@
 WHITESPACE_TOKENIZATION, PTBLIKE_TOKENIZATION, JAPANESE_TOKENIZATION = range(3)
 TOKENIZATION = PTBLIKE_TOKENIZATION
 '''
->>>>>>> 0d74aa4b
