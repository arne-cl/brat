#!/usr/bin/env python
# -*- Mode: Python; tab-width: 4; indent-tabs-mode: nil; coding: utf-8; -*-
# vim:set ft=python ts=4 sw=4 sts=4 autoindent:

'''
Configuration parameters for brat

Author:     Pontus Stenetorp
Version:    2011-01-19
'''

BASE_DIR = CHANGE_ME
DATA_DIR = CHANGE_ME
WORK_DIR = CHANGE_ME

# Below are commented out common configurations for BASE_DIR and DATA_DIR
'''
from os.path import dirname, join

BASE_DIR = dirname(__file__)
DATA_DIR = join(BASE_DIR, RELATIVE_PATH_TO_DATA_DIR)
WORK_DIR = join(BASE_DIR, RELATIVE_PATH_TO_WORK_DIR)
'''

# TODO: Remove these when we have a back-end
USER_PASSWORD = {
    CHANGE_ME : CHANGE_ME
    }

# Enable additional debug output
DEBUG = False

# Contact email for users to use if the software encounters errors
ADMIN_CONTACT_EMAIL = CHANGE_ME

# If you are developing you may want to turn on extensive server logging
'''
from logging import INFO
<<<<<<< HEAD
LOG_LEVEL = INFO
'''
=======
LOG_LEVEL = info
'''

# If the source data is in Japanese enable word segmentation
'''
JAPANESE = True
'''

assert DATA_DIR != BACKUP_DIR
>>>>>>> cc7f26f0
<|MERGE_RESOLUTION|>--- conflicted
+++ resolved
@@ -36,11 +36,7 @@
 # If you are developing you may want to turn on extensive server logging
 '''
 from logging import INFO
-<<<<<<< HEAD
 LOG_LEVEL = INFO
-'''
-=======
-LOG_LEVEL = info
 '''
 
 # If the source data is in Japanese enable word segmentation
@@ -48,5 +44,4 @@
 JAPANESE = True
 '''
 
-assert DATA_DIR != BACKUP_DIR
->>>>>>> cc7f26f0
+assert DATA_DIR != BACKUP_DIR