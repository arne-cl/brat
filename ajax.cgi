--- conflicted
+++ resolved
@@ -636,28 +636,10 @@
         print 'Status: 400 Bad Request\n'
 
 def arc_types_html(origin_type, target_type):
-<<<<<<< HEAD
     from simplejson import dumps
 
-    possible = possible_arc_types_from_to(origin_type, target_type)
-=======
->>>>>>> b4599071
-
     response = { 'types' : [], 'message' : None, 'category' : None }
 
-<<<<<<< HEAD
-    # TODO: proper error handling
-    if possible is None:
-        response['message'] = 'Error selecting arc types!'
-        response['category'] = 'error'
-    elif possible == []:
-        response['message'] = 'No choices for %s -> %s' % (origin_type, target_type)
-        response['category'] = 'error'
-    else:
-        response['types']   = [['Arcs', possible]]
-        
-    print 'Content-Type: application/json\n'
-=======
     try:
         possible = possible_arc_types_from_to(origin_type, target_type)
 
@@ -674,8 +656,7 @@
         response["message"] = "Error selecting arc types!"
         response["category"] = "error"
     
-    print "Content-Type: application/json\n"
->>>>>>> b4599071
+    print 'Content-Type: application/json\n'
     print dumps(response, sort_keys=True, indent=2)
 
 def save_span(document, start_str, end_str, type, negation, speculation, id):
