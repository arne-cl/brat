#!/usr/bin/env python
# -*- Mode: Python; tab-width: 4; indent-tabs-mode: nil; -*-                                                                                    
# vim:set ft=python ts=4 sw=4 sts=4 autoindent:

'''
Entry for cgi calls to the brat application. This is a simple wrapper that
only imports a bare minimum and ensures that the web-based UI gets a proper
response even when the server crashes. If in debug mode it returns any errors
that occur using the established messaging API.

This file should stay compatible with Python 2.3 and upwards until it has done
the version checking in order to assure that we can return sensible results
to the user and administrators.

Author:     Pontus  Stenetorp   <pontus is s u tokyo ac jp>
Version:    2010-02-07
'''

from cgi import escape
from os.path import dirname
from os.path import join as path_join
from sys import path as sys_path
from sys import version_info

sys_path.append(path_join(dirname(__file__), 'lib/simplejson-2.1.5'))

from message import add_messages_to_json, display_message

### Constants
# This handling of version_info is strictly for backwards compability
PY_VER_STR = '%d.%d.%d-%s-%d' % tuple(version_info)
REQUIRED_PY_VERSION_MAJOR = 2
REQUIRED_PY_VERSION_MINOR = 5
INVALID_PY_JSON = '''
{
  "messages": [
    [
      "Incompatible Python version (%s), %d.%d or above is supported",
      "error",
      -1
    ]
  ]
}
''' % (PY_VER_STR, REQUIRED_PY_VERSION_MAJOR, REQUIRED_PY_VERSION_MINOR)
CONF_FNAME = 'config.py'
CONF_TEMPLATE_FNAME = 'config_template.py'
###

def _miss_var_msg(var):
    #TODO: DOC!
    return ('Missing variable "%s" in %s, make sure that you have '
            'not made any errors to your configurations and to start over '
            'copy the template file %s to %s in your '
            'installation directory and edit it to suit your environment'
            ) % (var, CONF_FNAME, CONF_TEMPLATE_FNAME, CONF_FNAME)

def _miss_config_msg():
    #TODO: DOC!
    return ('Missing file %s in the installation dir, if this is a new '
            'installation copy the template file %s to %s in '
            'your installation directory and edit it to suit your environment'
            ) % (CONF_FNAME, CONF_TEMPLATE_FNAME, CONF_FNAME)

# TODO: This may belong in a helper module
def _dumps(dic):
    '''
    Create a json dumps string out of a dictionary. Used for consistent usage
    within this file.

    Arguments:
    dic -- dictionary to convert into json
    '''
    from simplejson import dumps
    return dumps(dic, sort_keys=True, indent=2)

def main(args):
    # Check the Python version, if it is incompatible print a manually crafted
    # json error. This needs to be updated manually as the protocol changes.
    if (version_info[0] != REQUIRED_PY_VERSION_MAJOR or 
        version_info[1] < REQUIRED_PY_VERSION_MINOR):
        print 'Content-Type: application/json\n'
        print INVALID_PY_JSON
        return -1
    
    # From now on we know we have access to _dumps
   
    # Do configuration checking and importing
    from sys import path
    from copy import deepcopy
    from os.path import dirname
    # Reset the path to force config.py to be in this dir (could be hacked
    #       using __init__.py, but we can be monkey-patched anyway)
    orig_path = deepcopy(path)
    # Can't you empty in O(1) instead of O(N)?
    while path:
        path.pop()
    path.append(dirname(__file__))
    # Check if we have a config, otherwise whine
    try:
        import config
        del config
    except ImportError:
        path.extend(orig_path)
        print 'Content-Type: application/json\n'
        display_message(_miss_config_msg(),
            type='error', duration=-1)
        print _dumps(add_messages_to_json({}))
        raise
    # Try importing the config entries we need
    try:
        from config import DEBUG
    except ImportError:
        path.extend(orig_path)
        print 'Content-Type: application/json\n'
        display_message(_miss_var_msg('DEBUG'),
            type='error', duration=-1)
        print _dumps(add_messages_to_json({}))
        raise
    try:
        from config import ADMIN_CONTACT_EMAIL
    except ImportError:
        path.extend(orig_path)
        print 'Content-Type: application/json\n'
        display_message(_miss_var_msg('ADMIN_CONTACT_EMAIL'),
            type='error', duration=-1)
        print _dumps(add_messages_to_json({}))
        raise
    # Remove our entry to the path
    path.pop()
    # Then restore it
    path.extend(orig_path)

    try:
        # Initialise the session
        # TODO: pythonic way to make it available everywhere?
        # (in ajaxserver, I mean)
        from session import Session
        Session()

        # Make the actual call to the server
        from ajaxserver import serve
        return serve(args)
    except Exception, e:
        # Catches even an interpreter crash
        if DEBUG:
            # Send back the stacktrack as json
            from traceback import print_exc
            try:
                from cStringIO import StringIO
            except ImportError:
                from StringIO import StringIO

            buf = StringIO()
            print_exc(file=buf)
            buf.seek(0)
            print 'Content-Type: application/json\n'
            error_msg = '<br/>'.join((
                'Server Python crash, stacktrace is:\n',
                escape(buf.read()))).replace('\n', '\n<br/>\n')
            display_message(error_msg, type='error', duration=-1)
            print _dumps(add_messages_to_json({}))
        else:
            # Give the user an error message
            from time import time
            # Use the current time since epoch as an id for later log look-up
            error_msg = ('The server encountered a serious error, '
                    'please contact the administrators at %s '
                    'and give the id #%d'
                    ) % (ADMIN_CONTACT_EMAIL, int(time()))
            print 'Content-Type: application/json\n'
            display_message(error_msg, type='error', duration=-1)
            print _dumps(add_messages_to_json({}))
        # Allow the exception to fall through so it is logged by Apache
        raise
    finally:
        # Save the session
        try:
            Session.instance.close()
<<<<<<< HEAD
        except:
            # session not initialised
=======
        except AttributeError:
            # XXX: Hack, most likely there was no session
>>>>>>> ff5868ea
            pass
    return -1

if __name__ == '__main__':
    from sys import argv, exit
    exit(main(argv))<|MERGE_RESOLUTION|>--- conflicted
+++ resolved
@@ -176,13 +176,8 @@
         # Save the session
         try:
             Session.instance.close()
-<<<<<<< HEAD
-        except:
+        except AttributeError:
             # session not initialised
-=======
-        except AttributeError:
-            # XXX: Hack, most likely there was no session
->>>>>>> ff5868ea
             pass
     return -1
 
