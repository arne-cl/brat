--- conflicted
+++ resolved
@@ -30,11 +30,7 @@
 {
   "messages": [
     [
-<<<<<<< HEAD
-      "Incompatible Python version (%s), 2.6 or above is supported",
-=======
       "Incompatible Python version (%s), %d.%d or above is supported",
->>>>>>> 0854a8e0
       "error",
       -1
     ]
