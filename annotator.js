// (C) Goran Topic amadan@mad.scientist.com
//
// All rights reserved
// Do not modify or redistribute without an explicit permission
//
// This temporary licence will probably be relaxed in near future
// Thank you for your cooperation.

// make JS debugger-friendly
if (typeof(console) === 'undefined') {
  var console = {};
  console.log = console.error = console.info = console.debug =
      console.warn = console.trace = console.dir = console.dirxml =
      console.group = console.groupEnd = console.time =
      console.timeEnd = console.assert = console.profile =
      function() {};
}

// SVG Annotation tool
var Annotator = function(containerElement, onStart) {
  // settings
  var margin = { x: 2, y: 1 };
  // fine tuning specifically for box text margins
  var boxTextMargin = { x: 0, y: 0.0 };
  var space = 5;
  var boxSpacing = 1;
  var curlyHeight = 6;
  var lineSpacing = 5;
  var arcSpacing = 10;
  var arcSlant = 10;
  var arcStartHeight = 22;
  var arcHorizontalSpacing = 25;
<<<<<<< HEAD
  var dashArray = '3,3';
=======
  var dashArray = '3, 3';
  var rowSpacing = 5;
>>>>>>> 203b9b9f

  var undefined; // prevents evil "undefined = 17" attacks

  var annotationAbbreviation = {
        "Regulation" : "Reg",
        "Positive_regulation" : "+Reg",
        "Negative_regulation" : "-Reg",
        "Gene_expression" : "Expr",
        "Binding" : "Bind",
        "Transcription" : "Trns",
        "Localization" : "Locl",
        "Protein" : "Prot",
        "Entity" : "Ent",
        "Glycosylation"     : "Glyc",
        "Deglycosylation"   : "Deglyc",
        "Methylation"       : "Meth",
        "Demethylation"     : "Demeth",
        "DNA_methylation"   : "DNA meth",
        "DNA_demethylation" : "DNA demeth",
	"Catalysis"         : "Catal",
	"Biological_process": "Biol.proc",
	"Cellular_physiological_process": "Cell.phys.proc",
	"Protein_family_or_group": "Prot fam/grp",
        };

  var minimalAnnotationAbbreviation = {
        "Protein" : "Pr",
        "Entity"  : "En",
  }

  var arcAbbreviation = {
      "Theme" : "Th",
      "Cause" : "Ca",
      "Site"  : "Si",
      "Equiv" : "Eq",
      "Contextgene" : "CGn",
      "Sidechain" : "SCh",
  };

  if (!Annotator.count) Annotator.count = 0;
  var annId = Annotator.count;
  this.variable = "Annotator[" + annId + "]";
  var annotator = Annotator[Annotator.count] = this;
  Annotator.count++;
  $.browser.chrome = /chrome/.test( navigator.userAgent.toLowerCase() );

  containerElement = $(containerElement);

  var canvasWidth;
  var svg;
  var svgElement;
  var data;

  var highlight;
  var highlightArcs;
  var highlightBoxes;

  // due to silly Chrome bug, I have to make it pay attention
  var forceRedraw = function() {
    if (!$.browser.chrome) return; // not needed
    svgElement.css('margin-bottom', 1);
    setTimeout(function() { svgElement.css('margin-bottom', 0); }, 0);
  }

  var idForSpan = function(span) {
    return 'annotator' + annId + '_span_' + span.id;
  }

  var mouseOver = function(evt) {
    var target = $(evt.target);
    var id;
    if (id = target.attr('data-span-id')) {
      var span = data.spans[id];
      highlight = svg.rect(span.chunk.highlightGroup,
        span.curly.from - 1, span.curly.y - 1,
        span.curly.to + 2 - span.curly.from, span.curly.height + 2,
        { 'class': 'span_default span_' + span.type });
      highlightArcs = target.closest('svg').find('.arcs').
          find('g[data-from="' + id + '"], g[data-to="' + id + '"]').
          addClass('highlight');
      /*
      // TODO: Find out why incoming and outgoing are structure-shared
      // >.<
      var boxes = ['#' + idForSpan(span)];
      boxes.push('foo');
      $.each(span.incoming, function(arcNo, arc) {
        boxes.push('#' + idForSpan(data.spans[arc.origin]));
      });
      boxes.push('foo');
      $.each(span.outgoing, function(arcNo, arc) {
        boxes.push('#' + idForSpan(data.spans[arc.target]));
      });
      highlightBoxes = $(boxes.join(', '))
        .addClass('highlight');
      */
      forceRedraw();
    }
  };

  var mouseOut = function(evt) {
    if (highlight) {
      svg.remove(highlight);
      highlight = undefined;
    }
    if (highlightArcs) {
      highlightArcs.removeClass('highlight');
      highlightArcs = undefined;
    }
    if (highlightBoxes) {
      highlightBoxes.removeClass('highlight');
      highlightBoxes = undefined;
    }
    forceRedraw();
  };

  var click = function(evt) {
    // DEBUG
    var target = $(evt.target);
    var id;
    if (id = target.attr('data-span-id')) {
      var span = data.spans[id];
      console.log(span.id, span); // DEBUG
    }
  }

  this.drawInitial = function(_svg) {
    svg = _svg;
    svgElement = $(svg._svg);
    if (onStart) onStart.call(annotator);

    containerElement.mouseover(mouseOver);
    containerElement.mouseout(mouseOut);
    containerElement.click(click);
  }

  var Span = function(id, type, from, to) {
    this.id = id;
    this.type = type;
    this.from = from;
    this.to = to;
    this.outgoing = [];
    this.incoming = [];
    this.totalDist = 0;
    this.numArcs = 0;
  }

  // event is reserved
  var EventDesc = function(id, triggerId, roles, equiv) {
    this.id = id;
    this.triggerId = triggerId;
    var roleList = this.roles = [];
    $.each(roles, function(roleNo, role) {
      roleList.push({ type: role[0], targetId: role[1] });
    });
    if (equiv) this.equiv = true;
  }

  var setData = function(_data) {
    if (!_data) return;
    data = _data;

    // collect annotation data
    data.spans = {};
    $.each(data.entities, function(entityNo, entity) {
      var span =
          new Span(entity[0], entity[1], entity[2], entity[3]);
      data.spans[entity[0]] = span;
    });
    var triggerHash = {};
    $.each(data.triggers, function(triggerNo, trigger) {
      triggerHash[trigger[0]] =
          new Span(trigger[0], trigger[1], trigger[2], trigger[3]);
    });
    data.eventDescs = {};
    $.each(data.events, function(eventNo, eventRow) {
      var eventDesc = data.eventDescs[eventRow[0]] =
          new EventDesc(eventRow[0], eventRow[1], eventRow[2]);
      var span = $.extend({}, triggerHash[eventDesc.triggerId]); // clone
      span.id = eventDesc.id;
      data.spans[eventDesc.id] = span;
    });
    $.each(data.modifications, function(modNo, mod) {
      data.spans[mod[2]][mod[1]] = true;
    });
    $.each(data.equivs, function(equivNo, equiv) {
      var eventDesc = data.eventDescs[equiv[0]] =
          new EventDesc(equiv[1], equiv[1], [['Equiv', equiv[2]]], true);
    });

    // find chunk breaks
    var breaks = [[-1, false]];
    var pos = -1;
    while ((pos = data.text.indexOf('\n', pos + 1)) != -1) {
      breaks.push([pos, true, true]);
    }
    pos = -1;
    while ((pos = data.text.indexOf(' ', pos + 1)) != -1) {
      var wordBreak = true;
      // possible word break: see if it belongs to any spans
      $.each(data.spans, function(spanNo, span) {
        if (span.from <= pos + data.offset && pos + data.offset < span.to) {
          // it does; no word break
          wordBreak = false;
          return false;
        }
      });
      if (wordBreak) breaks.push([pos, false]);
    }
    breaks.sort(function(a, b) { return a[0] - b[0] });

    // split text into chunks
    // format: data.chunks[chunk] = [text, from, to, lineBreak, [spans]]
    data.chunks = [];
    var numBreaks = breaks.length;
    breaks.push([data.text.length, false]);
    var chunkNo = 0;
    for (var breakNo = 0; breakNo < numBreaks; breakNo++) {
      var from = breaks[breakNo][0] + 1;
      var to = breaks[breakNo + 1][0];
      if (from != to) {
        data.chunks.push({
            text: data.text.substring(from, to),
            from: from + data.offset,
            to: to + data.offset,
            lineBreak: breaks[breakNo][1],
            index: chunkNo++,
            spans: [],
            newSentence: breaks[breakNo][2],
          });
      }
    }

    // assign spans to appropriate chunks
    var numChunks = data.chunks.length;
    for (spanId in data.spans) {
      var span = data.spans[spanId];
      for (var j = 0; j < numChunks; j++) {
        var chunk = data.chunks[j];
        if (span.to <= chunk.to) {
          chunk.spans.push(span);
          span.chunk = chunk;
          break; // chunks
        }
      }
    }
   
    // assign arcs to spans; calculate arc distances
    data.arcs = [];
    $.each(data.eventDescs, function(eventNo, eventDesc) {
      var dist = 0;
      var origin = data.spans[eventDesc.id];
      var here = origin.chunk.index;
      $.each(eventDesc.roles, function(roleNo, role) {
        var target = data.spans[role.targetId];
        if (!target) {
          console.error('Error: "' + role.targetId + '" not found in ' + data.document);
        }
        var there = target.chunk.index;
        var dist = Math.abs(here - there);
        var arc = {
          origin: eventDesc.id,
          target: role.targetId,
          dist: dist,
          type: role.type,
          jumpHeight: 0,
        };
        if (eventDesc.equiv) arc.equiv = true;
        origin.totalDist += dist;
        origin.numArcs++;
        target.totalDist += dist;
        target.numArcs++;
        data.arcs.push(arc);
        target.incoming.push(arc);
        origin.outgoing.push(arc);
      });
    });

    // sort spans in chunks
    data.spanLine = [];
    var spanNo = -1;
    var lastSpan = null;
    $.each(data.chunks, function(chunkNo, chunk) {
      $.each(chunk.spans, function(spanNo, span) {
        span.avgDist = span.totalDist / span.numArcs;
      });
      chunk.spans.sort(function(a, b) {
        // earlier-starting ones go first
        tmp = a.from - b.from;
        if (tmp) {
          return tmp < 0 ? -1 : 1;
        }
        // compare the span widths,
        // put wider on bottom so they don't mess with arcs
        var ad = a.to - a.from;
        var bd = b.to - b.from;
        tmp = ad - bd;
        if (tmp) {
          return tmp < 0 ? 1 : -1;
        }
        // longer arc distances go last
        var tmp = a.avgDist - b.avgDist;
        if (tmp) {
          return tmp < 0 ? -1 : 1;
        }
        return 0;
      });
      // number the spans so we can check for heights later
      $.each(chunk.spans, function(i, span) {
        if (!lastSpan || (lastSpan.from != span.from || lastSpan.to != span.to)) {
          spanNo++;
          data.spanLine[spanNo] = []
          span.drawCurly = true;
        }
        data.spanLine[spanNo].push(span);
        span.lineIndex = spanNo;
        lastSpan = span;
      });
    });
  }

  var placeReservation = function(span, box, reservations) {
    var newSlot = {
      from: box.x,
      to: box.x + box.width,
      span: span,
      height: box.height + (span.drawCurly ? curlyHeight : 0),
    };
    var height = 0;
    if (reservations.length) {
      for (var resNo = 0, resLen = reservations.length; resNo < resLen; resNo++) {
        var reservation = reservations[resNo];
        var line = reservation.ranges;
        height = reservation.height;
        var overlap = false;
        $.each(line, function(slotNo, slot) {
          var slot = line[slotNo];
          if (slot.from <= newSlot.to && newSlot.from <= slot.to) {
            overlap = true;
            return false;
          }
        });
        if (!overlap) {
          if (!reservation.curly && span.drawCurly) {
            // TODO: need to push up the boxes drawn so far
            // (rare glitch)
          }
          line.push(newSlot);
          return height;
        }
      }
      height += newSlot.height + boxSpacing; 
    }
    reservations.push({
      ranges: [newSlot],
      height: height,
      curly: span.drawCurly,
    });
    return height;
  }

  var translate = function(element, x, y) {
    $(element.group).attr('transform', 'translate(' + x + ', ' + y + ')');
    element.translation = { x: x, y: y };
  }

  var Row = function() {
    this.group = svg.group();
    this.background = svg.group(this.group);
    this.chunks = [];
    this.hasAnnotations = 0;
  }

  var rowBBox = function(span) {
    var box = span.rect.getBBox();
    var chunkTranslation = span.chunk.translation;
    box.x += chunkTranslation.x;
    box.y += chunkTranslation.y;
    return box;
  }

  this.renderData = function(_data) {
    setData(_data);
    svg.clear(true);
    if (!data || data.length == 0) return;
    canvasWidth = $(containerElement).width();
    $(svg).attr('width', canvasWidth);
    
    var current = { x: margin.x, y: margin.y };
    var rows = [];
    var spanHeights = [];
    var row = new Row();
    var sentenceToggle = 0;
    row.backgroundIndex = sentenceToggle;
    row.index = 0;
    var rowIndex = 0;
    var textHeight;
    var reservations;
    var lastBoxChunkIndex = -1;

    $.each(data.chunks, function(chunkNo, chunk) {
      reservations = new Array();
      chunk.group = svg.group(row.group);

      // a group for text highlight below the text
      chunk.highlightGroup = svg.group(chunk.group);

      var chunkText = svg.text(chunk.group, 0, 0, chunk.text);
      if (!textHeight) {
        textHeight = chunkText.getBBox().height;
      }
      var y = 0;
      var chunkIndexFrom, chunkIndexTo;
      var minArcDist;
      var lastArcBorder = 0;
      var hasLeftArcs, hasRightArcs, hasInternalArcs;
      var hasAnnotations;

      $.each(chunk.spans, function(spanNo, span) {
        span.chunk = chunk;
        span.group = svg.group(chunk.group, {
          'class': 'span',
          id: idForSpan(span),
        });

        // measure the text span
        var measureText = svg.text(chunk.group, 0, 0,
          chunk.text.substr(0, span.from - chunk.from));
        var xFrom = measureText.getBBox().width;
        if (xFrom < 0) xFrom = 0;
        svg.remove(measureText);
        measureText = svg.text(chunk.group, 0, 0,
          chunk.text.substr(0, span.to - chunk.from));
        var measureBox = measureText.getBBox();
        if (!y) y = -textHeight - curlyHeight;
        var xTo = measureBox.width;
        span.curly = {
          from: xFrom,
          to: xTo,
          y: measureBox.y,
          height: measureBox.height,
        };
        svg.remove(measureText);
        var x = (xFrom + xTo) / 2;

	// Two modes of abbreviation applied if needed
	// and abbreviation defined.
	var abbrevText = span.type;
	if(span.to-span.from < abbrevText.length) {
	    abbrevText = annotationAbbreviation[span.type] || abbrevText;
	}
	if(span.to-span.from < abbrevText.length) {
	    abbrevText = minimalAnnotationAbbreviation[span.type] || abbrevText;
	}

        var spanText = svg.text(span.group, x, y, abbrevText);
        var spanBox = spanText.getBBox();

	// text margin fine-tuning
	spanBox.y      += boxTextMargin.y;
	spanBox.height -= 2*boxTextMargin.y;

        svg.remove(spanText);
        span.rect = svg.rect(span.group,
          spanBox.x - margin.x,
          spanBox.y - margin.y,
          spanBox.width + 2 * margin.x,
          spanBox.height + 2 * margin.y, {
            'class': 'span_' + span.type + ' span_default',
            rx: margin.x,
            ry: margin.y,
            'data-span-id': span.id,
            'strokeDashArray': span.Speculation ? dashArray : undefined,
          });
        var rectBox = span.rect.getBBox();

        if (chunkIndexFrom == undefined || chunkIndexFrom > span.lineIndex)
          chunkIndexFrom = span.lineIndex;
        if (chunkIndexTo == undefined || chunkIndexTo < span.lineIndex)
          chunkIndexTo = span.lineIndex;
        var yAdjust = placeReservation(span, rectBox, reservations);
        // this is monotonous due to sort:
        span.height = yAdjust + spanBox.height + 3 * margin.y + curlyHeight + arcSpacing;
        spanHeights[span.lineIndex * 2] = span.height;
        $(span.rect).attr('y', spanBox.y - margin.y - yAdjust);
        $(spanText).attr('y', y - yAdjust);
        if (span.Negation) {
          svg.path(span.group, svg.createPath().
              move(spanBox.x, spanBox.y - margin.y - yAdjust).
              line(spanBox.x + spanBox.width,
                spanBox.y + spanBox.height + margin.y - yAdjust),
              { 'class': 'negation' });
          svg.path(span.group, svg.createPath().
              move(spanBox.x + spanBox.width, spanBox.y - margin.y - yAdjust).
              line(spanBox.x, spanBox.y + spanBox.height + margin.y - yAdjust),
              { 'class': 'negation' });
        }
        svg.add(span.group, spanText);

        // Make curlies to show the span
        if (span.drawCurly) {
          var bottom = spanBox.y + spanBox.height + margin.y - yAdjust;
          svg.path(span.group, svg.createPath()
              .move(xFrom, bottom + curlyHeight)
              .curveC(xFrom, bottom,
                x, bottom + curlyHeight,
                x, bottom)
              .curveC(x, bottom + curlyHeight,
                xTo, bottom,
                xTo, bottom + curlyHeight),
            {
          });
        }

        // find the last arc backwards
        $.each(span.incoming, function(arcId, arc) {
          var origin = data.spans[arc.origin].chunk;
          if (chunk.index == origin.index) {
            hasInternalArcs = true;
          }
          if (origin.row) {
            hasLeftArcs = true;
            if (origin.row.index == rowIndex) {
              // same row, but before this
              var border = origin.translation.x + origin.box.x + origin.box.width;
              if (border > lastArcBorder) lastArcBorder = border;
            }
          } else {
            hasRightArcs = true;
          }
        });
        $.each(span.outgoing, function(arcId, arc) {
          var target = data.spans[arc.target].chunk;
          if (target.row) {
            hasLeftArcs = true;
            if (target.row.index == rowIndex) {
              // same row, but before this
              var border = target.translation.x + target.box.x + target.box.width;
              if (border > lastArcBorder) lastArcBorder = border;
            }
          } else {
            hasRightArcs = true;
          }
        });
        hasAnnotations = true;
      }); // spans

      if (chunk.newSentence) sentenceToggle = 1 - sentenceToggle;
      var len = chunkIndexTo * 2;
      for (var i = chunkIndexFrom * 2 + 1; i < len; i++)
        spanHeights[i] = Math.max(spanHeights[i - 1], spanHeights[i + 1]);

      // positioning of the chunk
      var spacing;
      var chunkBox = chunk.box = chunk.group.getBBox();
      if (hasLeftArcs) {
        var spacing = arcHorizontalSpacing - (current.x - lastArcBorder);
        // arc too small?
        if (spacing > 0) current.x += spacing;
      }
      var rightBorderForArcs = hasRightArcs ? arcHorizontalSpacing : (hasInternalArcs ? arcSlant : 0);

      if (chunk.lineBreak ||
          current.x + chunkBox.width + rightBorderForArcs >= canvasWidth - 2 * margin.x) {
        row.arcs = svg.group(row.group, { 'class': 'arcs' });
        // new row
        rows.push(row);
        current.x = margin.x + (hasLeftArcs ? arcHorizontalSpacing : (hasInternalArcs ? arcSlant : 0));
        svg.remove(chunk.group);
        row = new Row();
        row.backgroundIndex = sentenceToggle;
        lastBoxChunkIndex = chunk.index - 1;
        row.index = ++rowIndex;
        svg.add(row.group, chunk.group);
        chunk.group = row.group.lastElementChild;
        $(chunk.group).children("g[class='span']").
          each(function(index, element) {
              chunk.spans[index].group = element;
          });
        $(chunk.group).find("rect").
          each(function(index, element) {
              chunk.spans[index].rect = element;
          });
        chunk.highlightGroup = chunk.group.firstElementChild;
      }
      if (hasAnnotations) row.hasAnnotations = true;

      if (spacing > 0) {
        // if we added a gap, center the intervening elements
        spacing /= 2;
        while (++lastBoxChunkIndex < chunk.index) {
          var movedChunk = data.chunks[lastBoxChunkIndex];
          translate(movedChunk, movedChunk.translation.x + spacing, 0);
        }
      }
      if (chunk.spans.length) lastBoxChunkIndex = chunk.index;

      row.chunks.push(chunk);
      chunk.row = row;
      translate(chunk, current.x - chunkBox.x, 0);

      current.x += chunkBox.width + space;
    }); // chunks

    // finish the last row
    row.arcs = svg.group(row.group, { 'class': 'arcs' });
    rows.push(row);

    var defs = svg.defs();
    var arrows = {};

    var len = spanHeights.length;
    for (var i = 0; i < len; i++) {
      if (!spanHeights[i] || spanHeights[i] < arcStartHeight) spanHeights[i] = arcStartHeight;
    }

    // find out how high the arcs have to go
    $.each(data.arcs, function(arcNo, arc) {
      arc.jumpHeight = 0;
      var from = data.spans[arc.origin].lineIndex;
      var to = data.spans[arc.target].lineIndex;
      if (from > to) {
        var tmp = from; from = to; to = tmp;
      }
      for (var i = from + 1; i < to; i++) {
        if (arc.jumpHeight < spanHeights[i * 2]) arc.jumpHeight = spanHeights[i * 2];
      }
    });

    // sort the arcs
    data.arcs.sort(function(a, b) {
      // first write those that have less to jump over
      var tmp = a.jumpHeight - b.jumpHeight;
      if (tmp) return tmp < 0 ? -1 : 1;
      // if equal, then those that span less distance
      tmp = a.dist - b.dist;
      if (tmp) return tmp < 0 ? -1 : 1;
      // if equal, then those where heights of the targets are smaller
      tmp = data.spans[a.origin].height + data.spans[a.target].height -
        data.spans[b.origin].height - data.spans[b.target].height;
      if (tmp) return tmp < 0 ? -1 : 1;
      // if equal, then those with the lower origin
      tmp = data.spans[a.origin].height - data.spans[b.origin].height;
      if (tmp) return tmp < 0 ? -1 : 1;
      // if equal, they're just equal.
      return 0;
    });

    // add the arcs
    $.each(data.arcs, function(arcNo, arc) {
      roleClass = 'role_' + arc.type;

      if (!arrows[arc.type]) {
        var arrowId = 'annotator' + annId + '_arrow_' + arc.type;
        var arrowhead = svg.marker(defs, arrowId,
          5, 2.5, 5, 5, 'auto',
          {
            markerUnits: 'strokeWidth',
            'class': 'fill_' + arc.type,
          });
        svg.polyline(arrowhead, [[0, 0], [5, 2.5], [0, 5], [0.2, 2.5]]);

        arrows[arc.type] = arrowId;
      }

      var originSpan = data.spans[arc.origin];
      var targetSpan = data.spans[arc.target];

      var leftToRight = originSpan.lineIndex < targetSpan.lineIndex;
      var left, right;
      if (leftToRight) {
        left = originSpan;
        right = targetSpan;
      } else {
        left = targetSpan;
        right = originSpan;
      }
      var leftBox = rowBBox(left);
      var rightBox = rowBBox(right);
      var leftRow = left.chunk.row.index;
      var rightRow = right.chunk.row.index;

      var fromIndex = left.lineIndex;
      var toIndex = right.lineIndex;

      // find the next height
      var height = 0;
      var fromIndex2 = fromIndex * 2;
      var toIndex2 = toIndex * 2;
      if (left.chunk.index != right.chunk.index) {
        fromIndex2++;
        toIndex2--;
      }
      for (var i = fromIndex2; i <= toIndex2; i++) {
        if (spanHeights[i] > height) height = spanHeights[i];
      }
      height += arcSpacing;
      var leftSlantBound, rightSlantBound;
      for (var i = fromIndex2; i <= toIndex2; i++) {
        if (spanHeights[i] < height) spanHeights[i] = height;
      }

      var chunkReverse = false;
      if (originSpan.chunk.index == targetSpan.chunk.index) {
        chunkReverse =
          leftBox.x + leftBox.width / 2 < rightBox.x + rightBox.width / 2;
      }
      var chunkReverseSign = chunkReverse ? -1 : 1;

      for (var rowIndex = leftRow; rowIndex <= rightRow; rowIndex++) {
        var row = rows[rowIndex];
        row.hasAnnotations = true;
        var arcGroup = svg.group(row.arcs,
            { 'data-from': arc.origin, 'data-to': arc.target });
        var from, to;
        
        if (rowIndex == leftRow) {
          from = leftBox.x + (chunkReverse ? 0 : leftBox.width);
        } else {
          from = 0;
        }

        if (rowIndex == rightRow) {
          to = rightBox.x + (chunkReverse ? rightBox.width : 0);
        } else {
          to = canvasWidth - 2 * margin.y;
        }

        var abbrevText = arcAbbreviation[arc.type] || arc.type;
        if((to-from)/15 > arc.type.length || !abbrevText) {
          // no need to (or cannot) abbreviate
          // TODO cleaner heuristic
          abbrevText = arc.type;
        }
        var text = svg.text(arcGroup, (from + to) / 2, -height, abbrevText, {
            'class': 'fill_' + arc.type,
        });
        var textBox = text.getBBox();
        var textStart = textBox.x - margin.x;
        var textEnd = textStart + textBox.width + 2 * margin.x;
        if (from > to) {
          var tmp = textStart; textStart = textEnd; textEnd = tmp;
        }

        var path;
        path = svg.createPath().move(textStart, -height);
        if (rowIndex == leftRow) {
          path.line(from + chunkReverseSign * arcSlant, -height).
            line(from, leftBox.y + (leftToRight || arc.equiv ? leftBox.height / 2 : margin.y));
        } else {
          path.line(from, -height);
        }
        svg.path(arcGroup, path, {
            markerEnd: leftToRight || arc.equiv ? undefined : ('url(#' + arrows[arc.type] + ')'),
            'class': 'stroke_' + arc.type,
            'strokeDashArray': arc.equiv ? dashArray : undefined,
        });
        path = svg.createPath().move(textEnd, -height);
        if (rowIndex == rightRow) {
          path.line(to - chunkReverseSign * arcSlant, -height).
            line(to, rightBox.y + (leftToRight && !arc.equiv ? margin.y : rightBox.height / 2));
        } else {
          path.line(to, -height);
        }
        svg.path(arcGroup, path, {
            markerEnd: leftToRight && !arc.equiv ? 'url(#' + arrows[arc.type] + ')' : undefined,
            'class': 'stroke_' + arc.type,
            'strokeDashArray': arc.equiv ? dashArray : undefined,
        });
      } // arc rows
    }); // arcs

    var y = margin.y;
    $.each(rows, function(rowId, row) {
      var rowBox = row.group.getBBox();
      if (row.hasAnnotations) {
        rowBox.height += rowSpacing;
        rowBox.y -= rowSpacing;
      }
      svg.rect(row.background,
        0, rowBox.y, canvasWidth, rowBox.height + 1, {
        'class': 'background' + row.backgroundIndex,
      });
      y += rowBox.height;
      translate(row, 0, y);
      y += margin.y;
    });
    y += margin.y;

    // resize the SVG
    $(svg._svg).attr('height', y).css('height', y);
    $(containerElement).attr('height', y).css('height', y);
  }

  this.getSVG = function() {
    return containerElement.html();
  };

  containerElement.svg({
      onLoad: this.drawInitial,
      settings: {
      /*
          onmouseover: this.variable + ".mouseOver(evt)",
          onmouseout: this.variable + ".mouseOut(evt)",
          onmousedown: this.variable + ".mouseDown(evt)",
          onmousemove: this.variable + ".mouseMove(evt)",
          onmouseup: this.variable + ".mouseUp(evt)",
      */
      }
  });
};

$(function() {
  var address = window.location.href;
  if (!window.location.hash.substr(1)) return;
  var directory = window.location.hash.substr(1).split('/')[0];
  var doc;
  var lastDoc = null;
  var qmark = address.indexOf('#');
  var slashmark = address.lastIndexOf('/', qmark);
  var base = address.slice(0, slashmark + 1);
  var ajaxBase = base + 'ajax.cgi';
  var ajaxURL = ajaxBase + "?directory=" + directory;
  var docListReceived = false;

  $.get(ajaxURL, function(data) {
    docListReceived = true;
    $('#document_select').html(data).val(doc);
  });

  var annotator = new Annotator('#svg', function() {
    var annotator = this;

    var lastHash = null;
    var directoryAndDoc;
    var drawing = false;
    var savePassword;
    var updateState = function() {
      if (drawing || lastHash == window.location.hash) return;
      lastHash = window.location.hash;
      var parts = lastHash.substr(1).split('/');
      directory = parts[0];
      var _doc = doc = parts[1];
      if (_doc == 'save' && (savePassword = parts[2])) return;
      $('#document_select').val(_doc);

      $('#document_name').text(directoryAndDoc);
      if (!_doc) return;
      $.get(ajaxURL + "&document=" + _doc, function(jsonData) {
          drawing = true;
          jsonData.document = _doc;
          annotator.renderData(jsonData);
          drawing = false;
      });
    };

    var renderDocument = function(_doc) {
      doc = _doc;
      directoryAndDoc = directory + (doc ? '/' + doc : '');
      window.location.hash = '#' + directoryAndDoc;
      updateState();
    };

    var renderSelected = function(evt) {
      doc = $('#document_select').val();
      renderDocument(doc);
      return false;
    };

    var renderToDiskAndSelectNext = function() {
      var _doc = doc;
      if (!savePassword) return;
      renderSelected();
      // see if converting to string helps?
      var svgMarkup = '' + annotator.getSVG();
      $.ajax({
        type: 'POST',
        url: ajaxBase,
        data: {
          directory: directory,
          document: _doc,
          save: savePassword,
          svg: svgMarkup,
        },
        error: function(req, textStatus, errorThrown) {
          console.error(_doc, textStatus, errorThrown);
          if (savePassword) {
            savePassword = undefined;
            alert('Error occured.\nSVG dump aborted.');
          }
        },
        success: function(data) {
            // silently ignore
        }
      });
      var select = $('#document_select')[0];
      select.selectedIndex = select.selectedIndex + 1;
      if (select.selectedIndex != -1) {
        setTimeout(renderToDiskAndSelectNext, 0);
      } else {
        console.log('done');
      }
    };

    var renderAllToDisk = function() {
      if (docListReceived) {
        $('#document_select')[0].selectedIndex = 1;
        renderToDiskAndSelectNext();
      } else {
        setTimeout(renderAllToDisk, 100);
      }
    };

    $('#document_form').
        submit(renderSelected).
        children().
        removeAttr('disabled');

    $('#document_select').
        change(renderSelected);

    directoryAndDoc = directory + (doc ? '/' + doc : '');
    updateState(doc);
    if (savePassword) {
      renderAllToDisk();
    } else {
      setInterval(updateState, 200); // TODO okay?
    }
  });

  $(window).resize(function(evt) {
    annotator.renderData();
  });
});<|MERGE_RESOLUTION|>--- conflicted
+++ resolved
@@ -30,12 +30,8 @@
   var arcSlant = 10;
   var arcStartHeight = 22;
   var arcHorizontalSpacing = 25;
-<<<<<<< HEAD
   var dashArray = '3,3';
-=======
-  var dashArray = '3, 3';
   var rowSpacing = 5;
->>>>>>> 203b9b9f
 
   var undefined; // prevents evil "undefined = 17" attacks
 
