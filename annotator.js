--- conflicted
+++ resolved
@@ -666,22 +666,14 @@
 	// Two modes of abbreviation applied if needed
 	// and abbreviation defined.
 	var abbrevText = span.type;
-<<<<<<< HEAD
 
 	var abbrevIdx  = 0;
-	var spanLength = span.to-span.from;
+	var spanLength = span.to - span.from;
 	while(abbrevText.length > spanLength/0.8 &&
 	      annotationAbbreviations[span.type] &&
 	      annotationAbbreviations[span.type][abbrevIdx]) {
 	    abbrevText = annotationAbbreviations[span.type][abbrevIdx];
-	    abbrevIdx += 1;
-=======
-	if (span.to - span.from < abbrevText.length) {
-	    abbrevText = annotationAbbreviation[span.type] || abbrevText;
-	}
-	if (span.to - span.from < abbrevText.length) {
-	    abbrevText = minimalAnnotationAbbreviation[span.type] || abbrevText;
->>>>>>> 7b727d66
+	    abbrevIdx++;
 	}
 
         var spanText = svg.text(span.group, x, y, abbrevText);
