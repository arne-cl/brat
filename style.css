/* -*- Mode: CSS; tab-width: 2; indent-tabs-mode: nil; -*- */
/* vim:set ft=css ts=2 sw=2 sts=2 autoindent: */

html {
  overflow-y: scroll;
}

#svg {
  margin-top: 34px;
  margin-bottom: 100px;
}

svg {
  width: 100%;
  height: 1px;
  border: 1px solid #7fa2ff;
  font-size: 15px;
  /* font-size: 14px; */
}
svg.reselect {
  border: 1px solid #ff3333;
}

text {
  font-family: serif;
}

#header {
  position: fixed;
  top: 0;
  left: 0;
  right: 0;
  -moz-box-shadow: 5px 5px 5px #999999;
  -webkit-box-shadow: 5px 5px 5px #999999;
  box-shadow: 5px 5px 5px #999999;
}
#mainHeader {
  font-size: 120%;
  overflow: hidden;
  white-space: nowrap;
}
#pulldown {
  display: none;
  font-size: 80%;
}
#pulldown_padder {
  padding: 10px;
}
#pulldown div + div {
  margin-top: 10px;
}
#auth_button {
  float: right;
}

path {
  pointer-events: none;
}

.span text {
  font-size: 10px;
  /* font-size: 9px; */
  text-anchor: middle;
  font-family: 'PT Sans Caption', sans-serif;
  /* font-family: 'Anonymous Pro', monospace; */
  pointer-events: none;
}

.span rect {
  stroke-width: 0.75;
}

.glyph {
  fill: #444444;
  font-family: sans-serif;
  font-weight: bold;
}
.attribute_warning {
  stroke: red;
}

.span rect.False_positive {
  stroke: #ff0000;
  stroke-width: 2;
}
#commentpopup.comment_False_positive {
  background-color: #ff7777;
}

.span rect.False_negative {
  stroke: #ff0000;
  fill: #ffffff;
  stroke-width: 2;
}

.shadow_AnnotationError {
  fill: #ff0000;
}
.span rect.AnnotationError {
  stroke-width: 1;
}
#commentpopup.comment_AnnotationError {
  background-color: #ff7777;
}

.shadow_AnnotationWarning {
  fill: #ff8800;
}
.span rect.AnnotationWarning {
  stroke-width: 1;
}
#commentpopup.comment_AnnotationWarning {
  background-color: #ff9900;
}

.shadow_AnnotatorNotes {
  fill: #00cc00;
}
#commentpopup.comment_AnnotatorNotes {
  background-color: #00cc00;
}

.shadow_AnnotationIncomplete {
  fill: #aaaaaa;
}
.span rect.AnnotationIncomplete {
  stroke: #002200;
  stroke-width: 0.5;
  fill: #ffffff;
}
#commentpopup.comment_AnnotationIncomplete {
  background-color: #ffff77;
}

.shadow_AnnotationUnconfirmed {
  fill: #eeeeee;
}
.span rect.AnnotationUnconfirmed {
  stroke: #002200;
  stroke-width: 0.5;
  opacity : 0.5;
}
#commentpopup.comment_AnnotationUnconfirmed {
  background-color: #ddddff;
}

.span rect.True_positive {
  /* stroke: #007700; */
}

rect.shadow_EditHighlight {
  fill: #ffff99;
  stroke: #dddd66;
}
.shadow_EditHighlight_arc {
  stroke: #ffff99;
}

.span path {
  fill: none;
  stroke: grey;
}

.span path.boxcross {
  stroke: black;
  opacity: 0.5;
}

.arcs path {
  fill: none;
  opacity: 0.5;
}

.arcs .highlight path {
  stroke-width: 1.5;
  opacity: 1;
}
.arcs .highlight text {
  stroke: black;
  fill: black;
  stroke-width: 0.5;
}
.span.highlight rect {
  stroke-width: 2px;
}

.arcs text {
  font-size: 9px;
  text-anchor: middle;
  font-family: 'PT Sans Caption', sans-serif;
  /* font-family: 'Anonymous Pro', monospace; */
  dominant-baseline: central;
  cursor: default;
}

.background0 {
  stroke: none;
  fill: #ffffff;
}

.background1 {
  stroke: none;
  fill: #eeeeee;
}

.backgroundHighlight {
  stroke: none;
  fill: #ffff99;
}

.background_entity {
  fill: #7fa2ff;
  opacity: 0.25;
}

.background_trigger {
  fill: #7fd67f;
  opacity: 0.25;
}

.sentnum text {
  fill: #999999;
  text-anchor: end;
}

.sentnum path {
  stroke: #999999;
  stroke-width: 1px;
}

<<<<<<< HEAD
.span_default {
  fill: #7fe67f;
}
.span_CUE {
  fill: #eeeeeel
}

/* BEGIN: For Japanese Modality Annotations */

/* "Entities" */
.span_FUTURE                  { fill: #7fa2ff; }
.span_NON_FUTURE              { fill: #bfafff; }
.span_MODAL_PRED              { fill: #b4c8ff; }

/* "Events" */
.span_EPISTEMIC_1_99          { fill: #7fb6af; }
.span_FACTIVE                 { fill: #afd6cf; }
.span_HEARSAY                 { fill: #ef7f7f; }
.span_OTHER_EPISTEMIC_1_99    { fill: #efefff; }
.span_ZERO_MODAL              { fill: #8fcfff; }

/* "Roles" */
.fill_SCOPE                   { fill:   #000000; }
.stroke_SCOPE                 { stroke: #000000; }
.fill_PREDICATE               { fill:   #000000; }
.stroke_PREDICATE             { stroke: #000000; }
.fill_REF_ID                  { fill:   #000000; }
.stroke_REF_ID                { stroke: #000000; }

/* END: For Japanese Modality Annotations */

.span_Exp { fill:#ff0000; }

.span_Sub-Process    { fill: #ee7a7a; }

.span_gene                    { fill: #7fa2ff; }
.span_patient                 { fill: #bfafff; }
.span_body-part               { fill: #b4c8ff; }
.span_mutation                { fill: #7fb6af; }
.span_characteristic          { fill: #afd6cf; }
.span_disease                 { fill: #ef7f7f; }
.span_location                { fill: #efefff; }

.span_gene-or-gene-product    { fill: #7fa2ff; }
.span_Protein                 { fill: #7fa2ff; }
.span_Protein_family_or_group { fill: #7fa2ff; }
.span_Protein_complex         { fill: #7fa2ff; }
.span_Protein_molecule        { fill: #7fa2ff; }
.span_RNA_molecule            { fill: #7fa2ff; }
.span_DNA_molecule            { fill: #7fa2ff; }
.span_DNA_family_or_group     { fill: #7fa2ff; }

.span_Chemical                { fill: #8fcfff; }
.span_Carbohydrate            { fill: #8fcfff; }
.span_Drug_or_compound        { fill: #8fcfff; }
.span_Other_pharmaceutical_agent { fill: #8fcfff; }

.span_Gene_or_gene_product    { fill: #7fa2ff; }

.span_Lipid {
  fill: #9fc2ff;
}

.span_Cell_natural            { fill: #cf9fff; }
.span_Cell_cultured           { fill: #cf9fff; }
.span_Virus                   { fill: #cf9fff; }
.span_Organism                { fill: #cf9fff; }
.span_Tissue                  { fill: #cf9fff; }
.span_Cell_type               { fill: #cf9fff; }

.span_Organic_compound_other  { fill: #9fc2ff; }

.span_Positive_regulation     { fill: #e0ff00; }
.span_Catalysis               { fill: #e0ff00; }
.span_Regulation              { fill: #ffff00; }
.span_Negative_regulation     { fill: #ffe000; }

.span_Deacetylation     { fill: #18c59a; }
.span_Deglycosylation   { fill: #18c59a; }
.span_Dehydroxylation   { fill: #18c59a; }
.span_Demethylation     { fill: #18c59a; }
.span_Dephosphorylation { fill: #18c59a; }
.span_Deubiquitination  { fill: #18c59a; }
.span_DNA_demethylation { fill: #18c59a; }
.span_Deacylation       { fill: #18c59a; }
.span_Dealkylation      { fill: #18c59a; }
.span_Depalmitoylation  { fill: #18c59a; }
.span_Delipidation      { fill: #18c59a; }
.span_Deprenylation     { fill: #18c59a; }
.span_Deneddylation     { fill: #18c59a; }
.span_Desumoylation     { fill: #18c59a; }

.span_Process           { fill: #9fe67f; }

.fill_scatter           { fill: #ff0000; }
.stroke_scatter         { stroke: #ff0000; }
.fill_coref             { fill: #000000; }
.stroke_coref           { stroke: #000000; }
.fill_Coref             { fill: #000000; }
.stroke_Coref           { stroke: #000000; }
.fill_Protein-Component { fill: #000077; }
.stroke_Protein-Component { stroke: #000077; }
.fill_Subunit-Complex   { fill: #000000; }
.stroke_Subunit-Complex { stroke: #000000; }

.fill_frag   { fill: #000000; }
.stroke_frag { stroke: #000000; }

.span_Entity                   { fill: #b4c8ff; }
.span_DNA_domain_or_region     { fill: #b4c8ff; }
.span_Protein_domain_or_region { fill: #b4c8ff; }
.span_Amino_acid_monomer       { fill: #b4c8ff; }
.span_Polynucleotide           { fill: #b4c8ff; }

.span_Two-component-system     { fill: #9999ff; }
.span_Regulon-operon           { fill: #9999ff; }

.span_Experimental_method { fill: #ffff00; }

.span_Other        { fill: #ff0000; }
.span_Not_sure     { fill: #ff0000; }
.span_Other_entity        { fill: #ff0000; }
.span_Not_sure_entity     { fill: #ff0000; }
.span_Other_event        { fill: #ff0000; }
.span_Not_sure_event     { fill: #ff0000; }
.span_UNCLASSIFIED { fill: #ff0000; }

.fill_theme    { fill:   #000000; }
.stroke_theme  { stroke: #000000; }
.fill_Theme    { fill:   #000000; }
.stroke_Theme  { stroke: #000000; }
.fill_Theme1   { fill:   #000000; }
.stroke_Theme1 { stroke: #000000; }
.fill_Theme2   { fill:   #000000; }
.stroke_Theme2 { stroke: #000000; }
.fill_Theme3   { fill:   #000000; }
.stroke_Theme3 { stroke: #000000; }
.fill_Theme4   { fill:   #000000; }
.stroke_Theme4 { stroke: #000000; }

.fill_Participant   { fill:   #000000; }
.stroke_Participant { stroke: #000000; }

.fill_Product   { fill:   #000000; }
.stroke_Product { stroke: #000000; }

.fill_cause    { fill:   #007700; }
.stroke_cause  { stroke: #007700; }
.fill_Cause    { fill:   #007700; }
.stroke_Cause  { stroke: #007700; }
.fill_Cause1   { fill:   #007700; }
.stroke_Cause1 { stroke: #007700; }
.fill_Cause2   { fill:   #007700; }
.stroke_Cause2 { stroke: #007700; }
.fill_Cause3   { fill:   #007700; }
.stroke_Cause3 { stroke: #007700; }
.fill_Cause4   { fill:   #007700; }
.stroke_Cause4 { stroke: #007700; }

.fill_Site     { fill:   #0000aa; }
.stroke_Site   { stroke: #0000aa; }
.fill_Site1    { fill:   #0000aa; }
.stroke_Site1  { stroke: #0000aa; }
.fill_Site2    { fill:   #0000aa; }
.stroke_Site2  { stroke: #0000aa; }
.fill_Site3    { fill:   #0000aa; }
.stroke_Site3  { stroke: #0000aa; }
.fill_Site4    { fill:   #0000aa; }
.stroke_Site4  { stroke: #0000aa; }

.fill_CSite    { fill:   #0000aa; }
.stroke_CSite  { stroke: #0000aa; }

.fill_ToLoc    { fill:   #0000cc; }
.stroke_ToLoc  { stroke: #0000cc; }

.fill_AtLoc    { fill:   #0000cc; }
.stroke_AtLoc  { stroke: #0000cc; }

.fill_Contextgene   { fill: #303030; }
.stroke_Contextgene { stroke: #303030; }

.fill_Sidechain {
  fill: #303030;
}
.stroke_Sidechain {
  stroke: #303030;
}

/* relations */
.fill_Location   { fill:   #000000; }
.stroke_Location { stroke: #000000; }

.fill_has   { fill:   #000000; }
.stroke_has { stroke: #000000; }

.fill_relatedTo   { fill:   #af0000; }
.stroke_relatedTo { stroke: #af0000; }

.fill_Equiv {
  fill: black; /* TODO */
}
.stroke_Equiv {
  stroke: black; /* TODO */
=======
.span_cue {
  fill: #eeeeeel !important;
>>>>>>> 6fd8cff2
}

.drag_stroke {
  stroke: black;
}
.drag_fill {
  fill: black;
}


.dialog {
  display: none;
}
#span_free_div, #arc_free_div {
  float: left;
}
fieldset {
  border: 1px solid #999999;
}
.accesskey {
  text-decoration: underline;
}


.shadow {
  -moz-box-shadow: 5px 5px 5px #444444;
  -webkit-box-shadow: 5px 5px 5px #444444;
  box-shadow: 5px 5px 5px #444444;
}

#span_selected, #arc_origin, #arc_target {
  font-weight: bold;
}

#messages {
  position: fixed;
  bottom: 0;
  left: 0;
  right: 0;
}
#messages > div {
  padding: 10px;
  border: 1px outset #000000;
}

#messages > div.error {
  background-color: #ff6666;
  color: #000000;
}
#messages > div.warning {
  background-color: #ff8800;
  color: #000000;
}
#messages > div.comment {
  background-color: #66ff66;
  color: #000000;
}
#messages > div.debug {
  background-color: #ffff99;
  color: #000000;
}

#messages > div > input {
  float: right;
  display: block;
}

#commentpopup {
  position: fixed;
  top: 0;
  left: 0;
  opacity: 0.9;
  padding: 10px;
  display: none;
  border: 1px outset #000000;
  background-color: #eeeeee;
  color: #000000;
  z-index: 20;
  -moz-box-shadow: 5px 5px 5px #aaaaaa;
  -webkit-box-shadow: 5px 5px 5px #aaaaaa;
  box-shadow: 5px 5px 5px #aaaaaa;
}

.comment_id {
  font-weight: bold;
}
.comment_type {
  font-weight: bold;
}

#span_form .collapser {
    float: left;
    height: 16px;
    width: 16px;
    margin-top: 3px;
    cursor: hand;
    background: url('expand_icon.gif') no-repeat;
}
#span_form .collapser.open {
    background: url('collapse_icon.gif') no-repeat;
}
#span_form .collapsible.open {
    display: block;
}
#span_form .collapsible {
    display: none;
}
#span_form .item_content {
    margin-left: 16px;
}
#span_form .collapsible {
    margin-left: 20px;
}
.type_scroller { /* TODO remove */
    overflow-y: scroll;
    min-height: 50px;
    max-height: 300px;
}


/* XXX preparation for generated span form later */
.scroll_fset {
  height: 200px;
}
#span_types.scroll_fset div.scroll_wrapper_half {
  width: 50%;
  height: 100%;
  display: inline-block;
  vertical-align: top;
}
.scroll_fset fieldset {
  height: 100%;
  overflow-x: hidden;
  overflow-y: hidden;
}

/* HACK to display <legend> properly */
  .scroll_fset {
    margin-bottom: 2.5em;
  }
  .scroll_fset fieldset {
    padding-bottom: 2em;
  }
/* end HACK */
.scroll_fset div.scroller {
  overflow: auto;
  width: 100%;
  height: 100%;
}

#span_attributes {
  height: 87px;
}

#span_highlight_link, #arc_highlight_link {
  float: right;
}
/*
#document_ctime, #document_mtime {
  padding: 0 2px;
  REMOVEbackground-color: #dddddd;
  REMOVEborder: 1px solid #999999;
  opacity: 0.5;
  float: right;
}
*/
#menu_explanation {
  margin-left: 10px;
  display: inline-block;
  overflow: hidden;
}
#document_name {
  margin-right: 100px;
}
#document_name input {
  width: 100%;
  background: inherit;
  border: none;
}

/*
#logo {
  float:right;
  margin-left: 20px;
  background-color: #ffffff;
  padding: 0 0 0 2px;
}
*/

.logo {
  font-family: 'Astloch', serif;
  font-style: normal;
  text-decoration: none;
  text-transform: none;
  letter-spacing: 0em;
  word-spacing: 0em;
  line-height: 1.2;

  font-weight: bold;
}

#mainlogo {
  float: right;
  cursor: pointer;
  text-shadow: #000000 0 0 3px;
  padding: 0 10px 0 20px;
}

#aboutlogo {
  font-size: 42px;
  text-align: center;
  text-shadow: #888888 0 0 10px;
  display: block;
  width: 100%;
  margin-bottom: 10px;
}

#copyright {
  margin-top: 10px;
  font-size: 60%;
}

#logo:hover {
  opacity: 0.8;
}

#spinner {
  display: none;
  position: fixed;
  right:10px;
  top: 55px;
}

#document_select {
  height: 200px;
  display: inline-block;
  border: 2px inset;
  background-color: #ffffff;
  border-collapse: collapse;
  width: 100%;
  margin-top: 10px;
  overflow: scroll;
}
#document_select thead tr * {
  padding: 2px 5px;
}
#document_select tbody tr * {
  padding: 0 5px;
}
#document_select tr {
  cursor: pointer;
}
#document_select tr * {
  white-space: nowrap;
}
#document_select tr.selected {
  background-color: #cccccc;
}
#file_browser th {
  font-weight: normal;
  text-align: left;
}
#import_text {
  font-family: inherit;
}
#export_page div {
  margin: 5px 5px 5px 5px;
  font-size: 14px;
}
#export_page table {
  border-collapse: collapse;
  border: 1px solid #cccccc;
}
#export_page td, #export_page th {
  padding: 2px 5px;
  text-align: left;
}
#export_page tr.background0 {
  background-color: #eeeeee;
}
#export_page tr.background1 {
  background-color: #dddddd;
}
.ui-icon-gripsmall-diagonal-se {
  margin: 0 -3px -3px 0;
}
.ui-dialog {
  position: fixed;
}

.file {
  color: #333366;
}
.dir {
  color: #336633;
}
.rightalign {
  text-align: right;
}

.dialog .borderless {
  outline: 0;
  border: 0;
  width: 100%;
}

#waiter {
  text-align: center;
}
#waiter img {
  margin-top: 25px;
}
.unselectable {
   -moz-user-select: -moz-none;
   -khtml-user-select: none;
   -webkit-user-select: none;
   -o-user-select: none;
   user-select: none;
   cursor: default;
}
@font-face {
  font-family: 'Astloch';
  font-style: normal;
  font-weight: bold;
  src: local('Astloch Bold'), local('Astloch-Bold'), url('static/fonts/Astloch-Bold.ttf') format('truetype');
}
@font-face {
  font-family: 'Astloch';
  font-style: normal;
  font-weight: normal;
  src: local('Astloch'), url('static/fonts/Astloch-Regular.ttf') format('truetype');
}
@font-face {
  font-family: 'Allerta';
  font-style: normal;
  font-weight: normal;
  src: local('Allerta'), url('static/fonts/Allerta-Medium.ttf') format('truetype');
}
@font-face {
  font-family: 'PT Sans Caption';
  font-style: normal;
  font-weight: normal;
  src: local('PT Sans Caption'), local('PTSans-Caption'), url('static/fonts/PT_Sans-Caption-Web-Regular.ttf') format('truetype');
}
@font-face {
  font-family: 'PT Sans Caption';
  font-style: normal;
  font-weight: bold;
  src: local('PT Sans Caption Bold'), local('PTSans-CaptionBold'), url('static/fonts/PT_Sans-Caption-Web-Bold.ttf') format('truetype');
}<|MERGE_RESOLUTION|>--- conflicted
+++ resolved
@@ -228,215 +228,8 @@
   stroke-width: 1px;
 }
 
-<<<<<<< HEAD
-.span_default {
-  fill: #7fe67f;
-}
-.span_CUE {
-  fill: #eeeeeel
-}
-
-/* BEGIN: For Japanese Modality Annotations */
-
-/* "Entities" */
-.span_FUTURE                  { fill: #7fa2ff; }
-.span_NON_FUTURE              { fill: #bfafff; }
-.span_MODAL_PRED              { fill: #b4c8ff; }
-
-/* "Events" */
-.span_EPISTEMIC_1_99          { fill: #7fb6af; }
-.span_FACTIVE                 { fill: #afd6cf; }
-.span_HEARSAY                 { fill: #ef7f7f; }
-.span_OTHER_EPISTEMIC_1_99    { fill: #efefff; }
-.span_ZERO_MODAL              { fill: #8fcfff; }
-
-/* "Roles" */
-.fill_SCOPE                   { fill:   #000000; }
-.stroke_SCOPE                 { stroke: #000000; }
-.fill_PREDICATE               { fill:   #000000; }
-.stroke_PREDICATE             { stroke: #000000; }
-.fill_REF_ID                  { fill:   #000000; }
-.stroke_REF_ID                { stroke: #000000; }
-
-/* END: For Japanese Modality Annotations */
-
-.span_Exp { fill:#ff0000; }
-
-.span_Sub-Process    { fill: #ee7a7a; }
-
-.span_gene                    { fill: #7fa2ff; }
-.span_patient                 { fill: #bfafff; }
-.span_body-part               { fill: #b4c8ff; }
-.span_mutation                { fill: #7fb6af; }
-.span_characteristic          { fill: #afd6cf; }
-.span_disease                 { fill: #ef7f7f; }
-.span_location                { fill: #efefff; }
-
-.span_gene-or-gene-product    { fill: #7fa2ff; }
-.span_Protein                 { fill: #7fa2ff; }
-.span_Protein_family_or_group { fill: #7fa2ff; }
-.span_Protein_complex         { fill: #7fa2ff; }
-.span_Protein_molecule        { fill: #7fa2ff; }
-.span_RNA_molecule            { fill: #7fa2ff; }
-.span_DNA_molecule            { fill: #7fa2ff; }
-.span_DNA_family_or_group     { fill: #7fa2ff; }
-
-.span_Chemical                { fill: #8fcfff; }
-.span_Carbohydrate            { fill: #8fcfff; }
-.span_Drug_or_compound        { fill: #8fcfff; }
-.span_Other_pharmaceutical_agent { fill: #8fcfff; }
-
-.span_Gene_or_gene_product    { fill: #7fa2ff; }
-
-.span_Lipid {
-  fill: #9fc2ff;
-}
-
-.span_Cell_natural            { fill: #cf9fff; }
-.span_Cell_cultured           { fill: #cf9fff; }
-.span_Virus                   { fill: #cf9fff; }
-.span_Organism                { fill: #cf9fff; }
-.span_Tissue                  { fill: #cf9fff; }
-.span_Cell_type               { fill: #cf9fff; }
-
-.span_Organic_compound_other  { fill: #9fc2ff; }
-
-.span_Positive_regulation     { fill: #e0ff00; }
-.span_Catalysis               { fill: #e0ff00; }
-.span_Regulation              { fill: #ffff00; }
-.span_Negative_regulation     { fill: #ffe000; }
-
-.span_Deacetylation     { fill: #18c59a; }
-.span_Deglycosylation   { fill: #18c59a; }
-.span_Dehydroxylation   { fill: #18c59a; }
-.span_Demethylation     { fill: #18c59a; }
-.span_Dephosphorylation { fill: #18c59a; }
-.span_Deubiquitination  { fill: #18c59a; }
-.span_DNA_demethylation { fill: #18c59a; }
-.span_Deacylation       { fill: #18c59a; }
-.span_Dealkylation      { fill: #18c59a; }
-.span_Depalmitoylation  { fill: #18c59a; }
-.span_Delipidation      { fill: #18c59a; }
-.span_Deprenylation     { fill: #18c59a; }
-.span_Deneddylation     { fill: #18c59a; }
-.span_Desumoylation     { fill: #18c59a; }
-
-.span_Process           { fill: #9fe67f; }
-
-.fill_scatter           { fill: #ff0000; }
-.stroke_scatter         { stroke: #ff0000; }
-.fill_coref             { fill: #000000; }
-.stroke_coref           { stroke: #000000; }
-.fill_Coref             { fill: #000000; }
-.stroke_Coref           { stroke: #000000; }
-.fill_Protein-Component { fill: #000077; }
-.stroke_Protein-Component { stroke: #000077; }
-.fill_Subunit-Complex   { fill: #000000; }
-.stroke_Subunit-Complex { stroke: #000000; }
-
-.fill_frag   { fill: #000000; }
-.stroke_frag { stroke: #000000; }
-
-.span_Entity                   { fill: #b4c8ff; }
-.span_DNA_domain_or_region     { fill: #b4c8ff; }
-.span_Protein_domain_or_region { fill: #b4c8ff; }
-.span_Amino_acid_monomer       { fill: #b4c8ff; }
-.span_Polynucleotide           { fill: #b4c8ff; }
-
-.span_Two-component-system     { fill: #9999ff; }
-.span_Regulon-operon           { fill: #9999ff; }
-
-.span_Experimental_method { fill: #ffff00; }
-
-.span_Other        { fill: #ff0000; }
-.span_Not_sure     { fill: #ff0000; }
-.span_Other_entity        { fill: #ff0000; }
-.span_Not_sure_entity     { fill: #ff0000; }
-.span_Other_event        { fill: #ff0000; }
-.span_Not_sure_event     { fill: #ff0000; }
-.span_UNCLASSIFIED { fill: #ff0000; }
-
-.fill_theme    { fill:   #000000; }
-.stroke_theme  { stroke: #000000; }
-.fill_Theme    { fill:   #000000; }
-.stroke_Theme  { stroke: #000000; }
-.fill_Theme1   { fill:   #000000; }
-.stroke_Theme1 { stroke: #000000; }
-.fill_Theme2   { fill:   #000000; }
-.stroke_Theme2 { stroke: #000000; }
-.fill_Theme3   { fill:   #000000; }
-.stroke_Theme3 { stroke: #000000; }
-.fill_Theme4   { fill:   #000000; }
-.stroke_Theme4 { stroke: #000000; }
-
-.fill_Participant   { fill:   #000000; }
-.stroke_Participant { stroke: #000000; }
-
-.fill_Product   { fill:   #000000; }
-.stroke_Product { stroke: #000000; }
-
-.fill_cause    { fill:   #007700; }
-.stroke_cause  { stroke: #007700; }
-.fill_Cause    { fill:   #007700; }
-.stroke_Cause  { stroke: #007700; }
-.fill_Cause1   { fill:   #007700; }
-.stroke_Cause1 { stroke: #007700; }
-.fill_Cause2   { fill:   #007700; }
-.stroke_Cause2 { stroke: #007700; }
-.fill_Cause3   { fill:   #007700; }
-.stroke_Cause3 { stroke: #007700; }
-.fill_Cause4   { fill:   #007700; }
-.stroke_Cause4 { stroke: #007700; }
-
-.fill_Site     { fill:   #0000aa; }
-.stroke_Site   { stroke: #0000aa; }
-.fill_Site1    { fill:   #0000aa; }
-.stroke_Site1  { stroke: #0000aa; }
-.fill_Site2    { fill:   #0000aa; }
-.stroke_Site2  { stroke: #0000aa; }
-.fill_Site3    { fill:   #0000aa; }
-.stroke_Site3  { stroke: #0000aa; }
-.fill_Site4    { fill:   #0000aa; }
-.stroke_Site4  { stroke: #0000aa; }
-
-.fill_CSite    { fill:   #0000aa; }
-.stroke_CSite  { stroke: #0000aa; }
-
-.fill_ToLoc    { fill:   #0000cc; }
-.stroke_ToLoc  { stroke: #0000cc; }
-
-.fill_AtLoc    { fill:   #0000cc; }
-.stroke_AtLoc  { stroke: #0000cc; }
-
-.fill_Contextgene   { fill: #303030; }
-.stroke_Contextgene { stroke: #303030; }
-
-.fill_Sidechain {
-  fill: #303030;
-}
-.stroke_Sidechain {
-  stroke: #303030;
-}
-
-/* relations */
-.fill_Location   { fill:   #000000; }
-.stroke_Location { stroke: #000000; }
-
-.fill_has   { fill:   #000000; }
-.stroke_has { stroke: #000000; }
-
-.fill_relatedTo   { fill:   #af0000; }
-.stroke_relatedTo { stroke: #af0000; }
-
-.fill_Equiv {
-  fill: black; /* TODO */
-}
-.stroke_Equiv {
-  stroke: black; /* TODO */
-=======
 .span_cue {
-  fill: #eeeeeel !important;
->>>>>>> 6fd8cff2
+  fill: #eeeeee !important;
 }
 
 .drag_stroke {
