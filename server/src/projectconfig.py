#!/usr/bin/env python
# -*- Mode: Python; tab-width: 4; indent-tabs-mode: nil; coding: utf-8; -*-
# vim:set ft=python ts=4 sw=4 sts=4 autoindent:


'''
Per-project configuration functionality for
Brat Rapid Annotation Tool (brat)
'''

import re

from annotation import open_textfile
from message import Messager

# TODO: replace with reading a proper ontology.

class InvalidProjectConfigException(Exception):
    pass

# config section name constants
ENTITY_SECTION    = "entities"
RELATION_SECTION  = "relations"
EVENT_SECTION     = "events"
ATTRIBUTE_SECTION = "attributes"

__expected_configuration_sections = (ENTITY_SECTION, RELATION_SECTION, EVENT_SECTION, ATTRIBUTE_SECTION)

# visual config section name constants
LABEL_SECTION     = "labels"
DRAWING_SECTION   = "drawing"

__expected_visual_sections = (LABEL_SECTION, DRAWING_SECTION)

__annotation_config_filename  = "annotation.conf"
__visual_config_filename      = 'visual.conf'
__kb_shortcut_filename        = 'kb_shortcuts.conf'

# fallback defaults if config files not found
__default_configuration = """
[entities]
Protein

[relations]
Equiv	Arg1:Protein, Arg2:Protein

[events]
Protein_binding|GO:0005515	Theme+:Protein
Gene_expression|GO:0010467	Theme:Protein

[attributes]
Negation	Arg:<EVENT>
Speculation	Arg:<EVENT>
"""

__default_visual = """
[labels]
Protein | Protein | Pro | P
Protein_binding | Protein binding | Binding | Bind
Gene_expression | Gene_expression | Expression | Exp
Theme | Theme | Th

[drawing]
SPAN_DEFAULT	fgColor:black, bgColor:white, borderColor:black
ARC_DEFAULT	color:block
"""

__default_kb_shortcuts = """
P	Protein
"""

# Reserved "macros" with special meanings in configuration.
reserved_macro_name   = ["ANY", "ENTITY", "RELATION", "EVENT", "NONE"]
reserved_macro_string = ["<%s>" % n for n in reserved_macro_name]

def normalize_to_storage_form(t):
    """
    Given a label, returns a form of the term that can be used for
    disk storage. For example, space can be replaced with underscores
    to allow use with space-separated formats.
    """
    if t not in normalize_to_storage_form.__cache:
        # conservative implementation: replace any space with
        # underscore, replace unicode accented characters with
        # non-accented equivalents, remove others, and finally replace
        # all characters not in [a-zA-Z0-9_-] with underscores.

        import re
        import unicodedata

        n = t.replace(" ", "_")
        if isinstance(n, unicode):
            ascii = unicodedata.normalize('NFKD', n).encode('ascii', 'ignore')
        n  = re.sub(r'[^a-zA-Z0-9_-]', '_', n)

        normalize_to_storage_form.__cache[t] = n

    return normalize_to_storage_form.__cache[t]
normalize_to_storage_form.__cache = {}

class TypeHierarchyNode:
    """
    Represents a node in a simple (possibly flat) hierarchy. 

    Each node is associated with a set of terms, one of which (the
    storage_form) matches the way in which the type denoted by the
    node is referenced to in data stored on disk and in client-server
    communications. This term is guaranteed to be in "storage form" as
    defined by normalize_to_storage_form().

    Each node may be associated with one or more "arguments", which
    are (multivalued) key:value pairs. These determine various characteristics 
    of the node, but their interpretation depends on the hierarchy the
    node occupies: for example, for events the arguments correspond to
    event arguments.
    """
    def __init__(self, terms, args=[]):
        self.terms, self.args = terms, args

        if len(terms) == 0 or len([t for t in terms if t == ""]) != 0:
            Messager.debug("Empty term in configuration" % (a, args), duration=-1)
            raise InvalidProjectConfigException

        # unused if any of the terms marked with "!"
        self.unused = False
        for i in range(len(self.terms)):
            if self.terms[i][0] == "!":
                self.terms[i]= self.terms[i][1:]
                self.unused = True
        self.children = []

        # The first of the listed terms is used as the primary term for
        # storage. Due to format restrictions, this form must not have
        # e.g. space or other forms.
        self.__primary_term = normalize_to_storage_form(self.terms[0])
        # TODO: this might not be the ideal place to put this warning
        if self.__primary_term != self.terms[0]:
            Messager.warning("Note: in configuration, term '%s' is not appropriate for storage (should match '^[a-zA-Z0-9_-]*$'), using '%s' instead. (Revise configuration file to get rid of this message. Terms other than the first are not subject to this restriction.)" % (self.terms[0], self.__primary_term), -1)
            self.terms[0] = self.__primary_term

        # TODO: cleaner and more localized parsing
        self.arguments = {}
        self.arg_list = []
        self.mandatory_arguments = []
        self.multiple_allowed_arguments = []
        self.keys_by_type = {}
        for a in self.args:
            a = a.strip()
            m = re.match(r'^(.*?):(.*)$', a)
            if not m:
                Messager.warning("Project configuration: Failed to parse argument %s (args: %s)" % (a, args), 5)
                raise InvalidProjectConfigException
            key, atypes = m.groups()

            if key[-1:] not in ("?", "*"):
                mandatory_key = True
            else:
                mandatory_key = False

            if key[-1:] in ("*", "+"):
                multiple_allowed = True
            else:
                multiple_allowed = False

            if key[-1:] in ("?", "*", "+"):
                key = key[:-1]

            if key in self.arguments:
                Messager.warning("Project configuration: error parsing: %s argument '%s' appears multiple times." % key, 5)
                raise InvalidProjectConfigException

            self.arg_list.append(key)
            
            if mandatory_key:
                self.mandatory_arguments.append(key)

            if multiple_allowed:
                self.multiple_allowed_arguments.append(key)

            for atype in atypes.split("|"):
                if atype.strip() == "":
                    Messager.warning("Project configuration: error parsing: empty type for argument '%s'." % a, 5)
                    raise InvalidProjectConfigException

                # Check disabled; need to support arbitrary UTF values for attributes.conf.
                # TODO: consider checking for similar for appropriate confs.
#                 if atype not in reserved_macro_string and normalize_to_storage_form(atype) != atype:
#                     Messager.warning("Project configuration: '%s' is not a valid argument (should match '^[a-zA-Z0-9_-]*$')" % atype, 5)
#                     raise InvalidProjectConfigException

                if key not in self.arguments:
                    self.arguments[key] = []
                self.arguments[key].append(atype)

                if atype not in self.keys_by_type:
                    self.keys_by_type[atype] = []
                self.keys_by_type[atype].append(key)

    def storage_form(self):
        """
        Returns the form of the term used for storage serverside.
        """
        return self.__primary_term

def __read_term_hierarchy(input):
    root_nodes    = []
    last_node_at_depth = {}

    macros = {}
    for l in input:
        # skip empties and lines starting with '#'
        if l.strip() == '' or re.match(r'^\s*#', l):
            continue

        # interpret lines of only hyphens as separators
        # for display
        if re.match(r'^\s*-+\s*$', l):
            # TODO: proper placeholder and placing
            root_nodes.append("SEPARATOR")
            continue

        # interpret lines of the format <STR1>=STR2 as "macro"
        # definitions, defining <STR1> as a placeholder that should be
        # replaced with STR2 whevever it occurs.
        m = re.match(r'^<([a-zA-Z_-]+)>=\s*(.*?)\s*$', l)
        if m:
            name, value = m.groups()
            if name in reserved_macro_name:
                Messager.error("Cannot redefine <%s> in configuration, it is a reserved name." % name)
                # TODO: proper exception
                assert False
            else:
                macros["<%s>" % name] = value
            continue

        # macro expansion
        for n in macros:
            l = l.replace(n, macros[n])
        
        m = re.match(r'^(\s*)([^\t]+)(?:\t(.*))?$', l)
        assert m, "Error parsing line: '%s'" % l
        indent, terms, args = m.groups()
        terms = [t.strip() for t in terms.split("|") if t.strip() != ""]
        if args is None or args.strip() == "":
            args = []
        else:
            args = [a.strip() for a in args.split(",") if a.strip() != ""]

        # depth in the ontology corresponds to the number of
        # spaces in the initial indent.
        depth = len(indent)

        n = TypeHierarchyNode(terms, args)
        if depth == 0:
            # root level, no children assignments
            root_nodes.append(n)
        else:
            # assign as child of last node at the depth of the parent
            assert depth-1 in last_node_at_depth, "Error: no parent for '%s'" % l
            last_node_at_depth[depth-1].children.append(n)
        last_node_at_depth[depth] = n

    return root_nodes

def __read_or_default(filename, default):
    try:
        f = open_textfile(filename, 'r')
        r = f.read()
        f.close()
        return r
    except:
        # TODO: specific exception handling and reporting
        return default

def __parse_kb_shortcuts(shortcutstr, default, source):
    try:
        shortcuts = {}
        for l in shortcutstr.split("\n"):
            l = l.strip()
            if l == "" or l[:1] == "#":
                continue
            key, type = re.split(r'[ \t]+', l)
            if key in shortcuts:
                Messager.warning("Project configuration: keyboard shortcut for '%s' defined multiple times. Ignoring all but first ('%s')" % (key, shortcuts[key]))
            else:
                shortcuts[key] = type
    except:
        # TODO: specific exception handling
        Messager.warning("Project configuration: error parsing keyboard shortcuts from %s. Configuration may be wrong." % source, 5)
        shortcuts = default
    return shortcuts

def get_config_path(directory):
    return __read_first_in_directory_tree(directory, __annotation_config_filename)[1]

def __read_first_in_directory_tree(directory, filename):
    # config will not be available command-line invocations;
    # in these cases search whole tree
    try:
        from config import BASE_DIR
    except:
        BASE_DIR = "/"
    from os.path import split, join

    source, result = None, None

    # check from the given directory and parents, but not above BASE_DIR
    if directory is not None:
        # TODO: this check may fail; consider "foo//bar/data"
        while BASE_DIR in directory:
            source = join(directory, filename)
            result = __read_or_default(source, None)
            if result is not None:
                break
            directory = split(directory)[0]

    return (result, source)

def __parse_configs(configstr, source, expected_sections):
    # top-level config structure is a set of term hierarchies
    # separated by lines consisting of "[SECTION]" where SECTION is
    # e.g.  "entities", "relations", etc.

    # start by splitting config file lines by section

    section = "general"
    section_lines = { section: [] }
    for ln, l in enumerate(configstr.split("\n")):
        m = re.match(r'^\s*\[(.*)\]\s*$', l)
        if m:
            section = m.group(1)
            if section not in expected_sections:
                Messager.warning("Project configuration: unexpected section [%s] in %s. Ignoring contents." % (section, source), 5)
            if section not in section_lines:
                section_lines[section] = []
        else:
            section_lines[section].append(l)

    # attempt to parse lines in each section as a term hierarchy
    configs = {}
    for s, sl in section_lines.items():
        try:
            configs[s] = __read_term_hierarchy(sl)
        except:
            Messager.warning("Project configuration: error parsing section [%s] in %s." % (s, source), 5)
            raise

    # verify that expected sections are present; replace with empty if not.
    for s in expected_sections:
        if s not in configs:
            Messager.warning("Project configuration: missing section [%s] in %s. Configuration may be wrong." % (s, source), 5)
            configs[s] = []

    return configs
            
def get_configs(directory, filename, defaultstr, minconf, sections):
    if (directory, filename) not in get_configs.__cache:
        configstr, source =  __read_first_in_directory_tree(directory, filename)

        if configstr is None:
            # didn't get one; try default dir and fall back to the default
            configstr = __read_or_default(filename, defaultstr)
            if configstr == defaultstr:                
                Messager.info("Project configuration: no configuration file (%s) found, using default." % filename, 5)
                source = "[default]"
            else:
                source = filename

        # try to parse what was found, fall back to minimal config
        try: 
            configs = __parse_configs(configstr, source, sections)        
        except:
<<<<<<< HEAD
            Messager.warning("Project configuration: Falling back to minimal default. Configuration is likely wrong.", 5)
            configs = __minimal_configuration
=======
            Messager.warning("Project configuration: Falling back to minimal default. Configuration is likely wrong." % (s, source), 5)
            configs = minconf
>>>>>>> 6fd8cff2

        get_configs.__cache[(directory, filename)] = configs

    return get_configs.__cache[(directory, filename)]
get_configs.__cache = {}

def __get_kb_shortcuts(directory, filename, default_shortcuts, min_shortcuts):

    shortcutstr, source = __read_first_in_directory_tree(directory, filename)

    if shortcutstr is None:
        shortcutstr = __read_or_default(filename, default_shortcuts)
        if shortcutstr == default_shortcuts:
            source = "[default kb_shortcuts]"
        else:
            source = filename

    kb_shortcuts = __parse_kb_shortcuts(shortcutstr, min_shortcuts, source)
    return kb_shortcuts

# final fallback for configuration; a minimal known-good config
__minimal_configuration = {
    ENTITY_SECTION    : [TypeHierarchyNode(["Protein"])],
    RELATION_SECTION  : [TypeHierarchyNode(["Equiv"], ["Arg1:Protein", "Arg2:Protein"])],
    EVENT_SECTION     : [TypeHierarchyNode(["Event"], ["Theme:Protein"])],
    ATTRIBUTE_SECTION : [TypeHierarchyNode(["Negation"], ["Arg:<EVENT>"])],
    }

def get_annotation_configs(directory):
    return get_configs(directory, 
                       __annotation_config_filename, 
                       __default_configuration,
                       __minimal_configuration,
                       __expected_configuration_sections)

# final fallback for visual configuration; minimal known-good config
__minimal_visual = {
    LABEL_SECTION     : [TypeHierarchyNode(["Protein", "Pro", "P"]),
                         TypeHierarchyNode(["Equiv", "Eq"]),
                         TypeHierarchyNode(["Event", "Ev"])],
    DRAWING_SECTION   : [TypeHierarchyNode(["SPAN_DEFAULT"], ["fgColor:black", "bgColor:white"]),
                         TypeHierarchyNode(["ARC_DEFAULT"], ["color:black"])],
    }

def get_visual_configs(directory):
    return get_configs(directory,
                       __visual_config_filename,
                       __default_visual,
                       __minimal_visual,
                       __expected_visual_sections)

def get_entity_type_hierarchy(directory):    
    return get_annotation_configs(directory)[ENTITY_SECTION]

def get_relation_type_hierarchy(directory):    
    return get_annotation_configs(directory)[RELATION_SECTION]

def get_event_type_hierarchy(directory):    
    return get_annotation_configs(directory)[EVENT_SECTION]

def get_attribute_type_hierarchy(directory):    
    return get_annotation_configs(directory)[ATTRIBUTE_SECTION]

# TODO: too much caching?
def get_labels(directory):
    cache = get_labels.__cache
    if directory not in cache:
        l = {}
        for t in get_visual_configs(directory)[LABEL_SECTION]:
            if t.storage_form() in l:
                Messager.warning("In configuration, labels for '%s' defined more than once. Only using the last set." % t.storage_form(), -1)
            l[t.storage_form()] = t.terms
        cache[directory] = l
    return cache[directory]
get_labels.__cache = {}

def get_drawing_config(directory):
    return get_visual_configs(directory)[DRAWING_SECTION]

def get_kb_shortcuts(directory):
    cache = get_kb_shortcuts.__cache
    if directory not in cache:
        a = __get_kb_shortcuts(directory,
                                __kb_shortcut_filename,
                                __default_kb_shortcuts,
                               { "P" : "Positive_regulation" })
        cache[directory] = a

    return cache[directory]
get_kb_shortcuts.__cache = {}

def __collect_type_list(node, collected):
    if node == "SEPARATOR":
        return collected

    collected.append(node)

    for c in node.children:
        __collect_type_list(c, collected)

    return collected

def __type_hierarchy_to_list(hierarchy):
    root_nodes = hierarchy
    types = []
    for n in root_nodes:
        __collect_type_list(n, types)
    return types

# TODO: it's not clear it makes sense for all of these methods to have
# their own caches; this seems a bit like a case of premature
# optimization to me. Consider simplifying.

def get_entity_type_list(directory):
    cache = get_entity_type_list.__cache
    if directory not in cache:
        cache[directory] = __type_hierarchy_to_list(get_entity_type_hierarchy(directory))
    return cache[directory]
get_entity_type_list.__cache = {}

def get_event_type_list(directory):
    cache = get_event_type_list.__cache
    if directory not in cache:
        cache[directory] = __type_hierarchy_to_list(get_event_type_hierarchy(directory))
    return cache[directory]
get_event_type_list.__cache = {}

def get_relation_type_list(directory):
    cache = get_relation_type_list.__cache
    if directory not in cache:
        cache[directory] = __type_hierarchy_to_list(get_relation_type_hierarchy(directory))
    return cache[directory]
get_relation_type_list.__cache = {}

def get_attribute_type_list(directory):
    cache = get_attribute_type_list.__cache
    if directory not in cache:
        cache[directory] = __type_hierarchy_to_list(get_attribute_type_hierarchy(directory))
    return cache[directory]
get_attribute_type_list.__cache = {}    

def get_node_by_storage_form(directory, term):
    cache = get_node_by_storage_form.__cache
    if directory not in cache:
        d = {}
        for e in get_entity_type_list(directory) + get_event_type_list(directory):
            t = e.storage_form()
            if t in d:
                Messager.warning("Project configuration: term %s appears multiple times, only using last. Configuration may be wrong." % t, 5)
            d[t] = e
        cache[directory] = d

    return cache[directory].get(term, None)
get_node_by_storage_form.__cache = {}

def get_drawing_config_by_storage_form(directory, term):
    cache = get_drawing_config_by_storage_form.__cache
    if directory not in cache:
        d = {}
        for n in get_drawing_config(directory):
            t = n.storage_form()
            if t in d:
                Messager.warning("Project configuration: term %s appears multiple times, only using last. Configuration may be wrong." % t, 5)
            d[t] = {}
            for a in n.arguments:
                if len(n.arguments[a]) != 1:
                    Messager.warning("Project configuration: expected single value for %s argument %s, got '%s'. Configuration may be wrong." % (t, a, "|".join(n.arguments[a])))
                else:
                    d[t][a] = n.arguments[a][0]

        # TODO: hack to get around inability to have commas in values;
        # fix original issue instead
        for t in d:
            for k in d[t]:
                d[t][k] = d[t][k].replace("-", ",")
                
        # propagate defaults (TODO: get rid of magic "DEFAULT" values)
        default_keys = ["SPAN_DEFAULT", "ARC_DEFAULT"]
        for default_dict in [d.get(dk, {}) for dk in default_keys]:
            for k in default_dict:
                for t in d:
                    d[t][k] = d[t].get(k, default_dict[k])

        cache[directory] = d

    return cache[directory].get(term, None)
get_drawing_config_by_storage_form.__cache = {}    

def __directory_relations_by_arg_num(directory, num, atype):
    assert num >= 0 and num < 2, "INTERNAL ERROR"

    rels = []

    for r in get_relation_type_list(directory):
        # "Special" nesting relation ignore in regular relation listings
        # TODO: avoid magic string value
        if r.storage_form() == "ENTITY-NESTING":
            continue

        if len(r.arg_list) != 2:
            Messager.warning("Relation type %s has %d arguments in configuration (%s; expected 2). Please fix configuration." % (r.storage_form(), len(args), ",".join(args)))
        else:
            types = r.arguments[r.arg_list[num]]
            for type in types:
                # TODO: "wildcards" other than <ANY>
                if type == "<ANY>" or atype == "<ANY>" or type == atype:
                    rels.append(r)

    return rels

def get_relations_by_arg1(directory, atype):
    cache = get_relations_by_arg1.__cache
    cache[directory] = cache.get(directory, {})
    if atype not in cache[directory]:
        cache[directory][atype] = __directory_relations_by_arg_num(directory, 0, atype)
    return cache[directory][atype]
get_relations_by_arg1.__cache = {}

def get_relations_by_arg2(directory, atype):
    cache = get_relations_by_arg2.__cache
    cache[directory] = cache.get(directory, {})
    if atype not in cache[directory]:
        cache[directory][atype] = __directory_relations_by_arg_num(directory, 1, atype)
    return cache[directory][atype]
get_relations_by_arg2.__cache = {}

def get_labels_by_storage_form(directory, term):
    cache = get_labels_by_storage_form.__cache
    if directory not in cache:
        cache[directory] = {}
        for l, labels in get_labels(directory).items():
            cache[directory][l] = labels
    return cache[directory].get(term, None)
get_labels_by_storage_form.__cache = {}

# fallback for missing or partial config: these are highly likely to
# be entity (as opposed to an event or relation) types.
# TODO: remove this workaround once the configs stabilize.
very_likely_physical_entity_types = [
    'Protein',
    'Entity',
    'Organism',
    'Chemical',
    'Two-component-system',
    'Regulon-operon',
    # for more PTM annotation
    'Protein_family_or_group',
    'DNA_domain_or_region',
    'Protein_domain_or_region',
    'Amino_acid_monomer',
    'Carbohydrate',
    # for AZ corpus
    'Cell_type',
    'Drug_or_compound',
    'Gene_or_gene_product',
    'Pathway',
    'Tissue',
    #'Not_sure',
    #'Other',
    'Other_pharmaceutical_agent',
    ]

# helper; doesn't really belong here
# TODO: shouldn't we have an utils.py or something for stuff like this? 
def unique_preserve_order(iterable):
    seen = set()
    uniqued = []
    for i in iterable:
        if i not in seen:
            seen.add(i)
            uniqued.append(i)
    return uniqued

class ProjectConfiguration(object):
    def __init__(self, directory):
        # debugging (note: latter test for windows paths)
        if directory[:1] != "/" and not re.search(r'^[a-zA-Z]:\\', directory):
            Messager.debug("Project config received relative directory ('%s'), configuration may not be found." % directory, duration=-1)
        self.directory = directory

    def mandatory_arguments(self, type):
        """
        Returns the mandatory argument types that must be present for
        an annotation of the given type.
        """
        node = get_node_by_storage_form(self.directory, type)
        if node is None:
            Messager.warning("Project configuration: unknown type %s. Configuration may be wrong." % type)
            return []
        return node.mandatory_arguments

    def multiple_allowed_arguments(self, type):
        """
        Returns the argument types that are allowed to be filled more
        than once for an annotation of the given type.
        """
        node = get_node_by_storage_form(self.directory, type)
        if node is None:
            Messager.warning("Project configuration: unknown type %s. Configuration may be wrong." % type)
            return []
        return node.multiple_allowed_arguments

    def arc_types_from(self, from_ann):
        return self.arc_types_from_to(from_ann)

    def relation_types_from(self, from_ann):
        """
        Returns the possible relation types that can have an
        annotation of the given type as their arg1.
        """
        return [r.storage_form() for r in get_relations_by_arg1(self.directory, from_ann)]

    def relation_types_to(self, to_ann):
        """
        Returns the possible relation types that can have an
        annotation of the given type as their arg2.
        """
        return [r.storage_form() for r in get_relations_by_arg2(self.directory, to_ann)]

    def relation_types_from_to(self, from_ann, to_ann):
        """
        Returns the possible relation types that can have the
        given arg1 and arg2.
        """
        types = []

        t1r = get_relations_by_arg1(self.directory, from_ann)
        t2r = get_relations_by_arg2(self.directory, to_ann)

        for r in t1r:
            if r in t2r:
                types.append(r.storage_form())

        return types

    def arc_types_from_to(self, from_ann, to_ann="<ANY>"):
        """
        Returns the possible arc types that can connect an annotation
        of type from_ann to an annotation of type to_ann.
        If to_ann has the value \"<ANY>\", returns all possible arc types.
        """

        from_node = get_node_by_storage_form(self.directory, from_ann)

        if from_node is None:
            Messager.warning("Project configuration: unknown type %s. Configuration may be wrong." % from_ann)
            return []

        if to_ann == "<ANY>":
            relations_from = get_relations_by_arg1(self.directory, from_ann)
            return unique_preserve_order([role for role in from_node.arguments] + [r.storage_form() for r in relations_from])

        # specific hits
        types = from_node.keys_by_type.get(to_ann, [])

        if "<ANY>" in from_node.keys_by_type:
            types += from_node.keys_by_type["<ANY>"]

        # generic arguments
        if self.is_event_type(to_ann) and '<EVENT>' in from_node.keys_by_type:
            types += from_node.keys_by_type['<EVENT>']
        if self.is_physical_entity_type(to_ann) and '<ENTITY>' in from_node.keys_by_type:
            types += from_node.keys_by_type['<ENTITY>']

        # relations
        types.extend(self.relation_types_from_to(from_ann, to_ann))

        return unique_preserve_order(types)

    def get_labels(self):
        return get_labels(self.directory)

    def get_kb_shortcuts(self):
        return get_kb_shortcuts(self.directory)

    def get_attribute_types(self):
        return [t.storage_form() for t in get_attribute_type_list(self.directory)]

    def get_event_types(self):
        return [t.storage_form() for t in get_event_type_list(self.directory)]

    def get_relation_types(self):
        return [t.storage_form() for t in get_relation_type_list(self.directory)]        

    def get_relation_by_type(self, type):
        # TODO: dict storage
        for r in get_relation_type_list(self.directory):
            if r.storage_form() == type:
                return r
        return None

    def get_drawing_config_by_type(self, type):
        return get_drawing_config_by_storage_form(self.directory, type)

    def get_entity_types(self):
        return [t.storage_form() for t in get_entity_type_list(self.directory)]

    def get_entity_type_hierarchy(self):
        return get_entity_type_hierarchy(self.directory)

    def get_relation_type_hierarchy(self):
        return get_relation_type_hierarchy(self.directory)

    def get_event_type_hierarchy(self):
        return get_event_type_hierarchy(self.directory)

    def get_attribute_type_hierarchy(self):
        return get_attribute_type_hierarchy(self.directory)

    def preferred_display_form(self, t):
        """
        Given a storage form label, returns the preferred display form
        as defined by the label configuration (labels.conf)
        """
        labels = get_labels_by_storage_form(self.directory, t)
        if labels is None or len(labels) < 1:
            return t
        else:
            return labels[0]

    def is_physical_entity_type(self, t):
        # TODO: remove this temporary hack
        if t in very_likely_physical_entity_types:
            return True
        return t in self.get_entity_types()

    def is_event_type(self, t):
        return t in self.get_event_types()

    def is_relation_type(self, t):
        return t is self.get_relation_types()

    def type_category(self, t):
        """
        Returns the category of the given type t.
        The categories can be compared for equivalence but offer
        no other interface.
        """
        if self.is_physical_entity_type(t):
            return "PHYSICAL"
        elif self.is_event_type(t):
            return "EVENT"
        elif self.is_relation_type(t):
            return "RELATION"
        else:
            # TODO:
            return "OTHER"<|MERGE_RESOLUTION|>--- conflicted
+++ resolved
@@ -370,13 +370,8 @@
         try: 
             configs = __parse_configs(configstr, source, sections)        
         except:
-<<<<<<< HEAD
             Messager.warning("Project configuration: Falling back to minimal default. Configuration is likely wrong.", 5)
-            configs = __minimal_configuration
-=======
-            Messager.warning("Project configuration: Falling back to minimal default. Configuration is likely wrong." % (s, source), 5)
             configs = minconf
->>>>>>> 6fd8cff2
 
         get_configs.__cache[(directory, filename)] = configs
 
