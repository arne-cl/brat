#!/usr/bin/env python
# -*- Mode: Python; tab-width: 4; indent-tabs-mode: nil; coding: utf-8; -*-
# vim:set ft=python ts=4 sw=4 sts=4 autoindent:


'''
Per-project configuration functionality for
Brat Rapid Annotation Tool (brat)

Author:     Sampo Pyysalo       <smp is s u-tokyo ac jp>
            Illes Solt          <solt tmit bme hu>
Version:    2011-08-15
'''

import re
import robotparser # TODO reduce scope
import urlparse # TODO reduce scope

from annotation import open_textfile
from message import Messager

# TODO: replace with reading a proper ontology.

class InvalidProjectConfigException(Exception):
    pass

<<<<<<< HEAD
# config section name constants
ENTITY_SECTION    = "entities"
RELATION_SECTION  = "relations"
EVENT_SECTION     = "events"
ATTRIBUTE_SECTION = "attributes"
=======
__entity_type_hierarchy_filename    = 'entity_types.conf'
__relation_type_hierarchy_filename  = 'relation_types.conf'
__event_type_hierarchy_filename     = 'event_types.conf'
__attribute_type_hierarchy_filename = 'attributes.conf'
__label_filename                    = 'labels.conf'
__kb_shortcut_filename              = 'kb_shortcuts.conf'
__access_control_filename           = 'acl.conf'
>>>>>>> 5dfbe61e

__expected_configuration_sections = (ENTITY_SECTION, RELATION_SECTION, EVENT_SECTION, ATTRIBUTE_SECTION)

# visual config section name constants
LABEL_SECTION     = "labels"
DRAWING_SECTION   = "drawing"

__expected_visual_sections = (LABEL_SECTION, DRAWING_SECTION)

__annotation_config_filename  = "annotation.conf"
__visual_config_filename      = 'visual.conf'
__kb_shortcut_filename        = 'kb_shortcuts.conf'

# fallback defaults if config files not found
__default_configuration = """
[entities]
Protein

[relations]
Equiv	Arg1:Protein, Arg2:Protein

[events]
Protein_binding|GO:0005515	Theme+:Protein
Gene_expression|GO:0010467	Theme:Protein

[attributes]
Negation	Arg:<EVENT>
Speculation	Arg:<EVENT>
"""

__default_visual = """
[labels]
Protein | Protein | Pro | P
Protein_binding | Protein binding | Binding | Bind
Gene_expression | Gene_expression | Expression | Exp
Theme | Theme | Th

[drawing]
SPAN_DEFAULT	fgColor:black, bgColor:white, borderColor:black
ARC_DEFAULT	color:block
"""

__default_kb_shortcuts = """
P	Protein
"""

__default_access_control = """
User-agent: *
Allow: /
Disallow: /hidden/

User-agent: guest
Disallow: /confidential/
"""


# Reserved "macros" with special meanings in configuration.
reserved_macro_name   = ["ANY", "ENTITY", "RELATION", "EVENT", "NONE"]
reserved_macro_string = ["<%s>" % n for n in reserved_macro_name]

def normalize_to_storage_form(t):
    """
    Given a label, returns a form of the term that can be used for
    disk storage. For example, space can be replaced with underscores
    to allow use with space-separated formats.
    """
    if t not in normalize_to_storage_form.__cache:
        # conservative implementation: replace any space with
        # underscore, replace unicode accented characters with
        # non-accented equivalents, remove others, and finally replace
        # all characters not in [a-zA-Z0-9_-] with underscores.

        import re
        import unicodedata

        n = t.replace(" ", "_")
        if isinstance(n, unicode):
            ascii = unicodedata.normalize('NFKD', n).encode('ascii', 'ignore')
        n  = re.sub(r'[^a-zA-Z0-9_-]', '_', n)

        normalize_to_storage_form.__cache[t] = n

    return normalize_to_storage_form.__cache[t]
normalize_to_storage_form.__cache = {}

class TypeHierarchyNode:
    """
    Represents a node in a simple (possibly flat) hierarchy. 

    Each node is associated with a set of terms, one of which (the
    storage_form) matches the way in which the type denoted by the
    node is referenced to in data stored on disk and in client-server
    communications. This term is guaranteed to be in "storage form" as
    defined by normalize_to_storage_form().

    Each node may be associated with one or more "arguments", which
    are (multivalued) key:value pairs. These determine various characteristics 
    of the node, but their interpretation depends on the hierarchy the
    node occupies: for example, for events the arguments correspond to
    event arguments.
    """
    def __init__(self, terms, args=[]):
        self.terms, self.args = terms, args

        if len(terms) == 0 or len([t for t in terms if t == ""]) != 0:
            Messager.debug("Empty term in configuration" % (a, args), duration=-1)
            raise InvalidProjectConfigException

        # unused if any of the terms marked with "!"
        self.unused = False
        for i in range(len(self.terms)):
            if self.terms[i][0] == "!":
                self.terms[i]= self.terms[i][1:]
                self.unused = True
        self.children = []

        # The first of the listed terms is used as the primary term for
        # storage. Due to format restrictions, this form must not have
        # e.g. space or other forms.
        self.__primary_term = normalize_to_storage_form(self.terms[0])
        # TODO: this might not be the ideal place to put this warning
        if self.__primary_term != self.terms[0]:
            Messager.warning("Note: in configuration, term '%s' is not appropriate for storage (should match '^[a-zA-Z0-9_-]*$'), using '%s' instead. (Revise configuration file to get rid of this message. Terms other than the first are not subject to this restriction.)" % (self.terms[0], self.__primary_term), -1)
            self.terms[0] = self.__primary_term

        # TODO: cleaner and more localized parsing
        self.arguments = {}
        self.arg_list = []
        self.mandatory_arguments = []
        self.multiple_allowed_arguments = []
        self.keys_by_type = {}
        for a in self.args:
            a = a.strip()
            m = re.match(r'^(.*?):(.*)$', a)
            if not m:
                Messager.warning("Project configuration: Failed to parse argument %s (args: %s)" % (a, args), 5)
                raise InvalidProjectConfigException
            key, atypes = m.groups()

            if key[-1:] not in ("?", "*"):
                mandatory_key = True
            else:
                mandatory_key = False

            if key[-1:] in ("*", "+"):
                multiple_allowed = True
            else:
                multiple_allowed = False

            if key[-1:] in ("?", "*", "+"):
                key = key[:-1]

            if key in self.arguments:
                Messager.warning("Project configuration: error parsing: %s argument '%s' appears multiple times." % key, 5)
                raise InvalidProjectConfigException

            self.arg_list.append(key)
            
            if mandatory_key:
                self.mandatory_arguments.append(key)

            if multiple_allowed:
                self.multiple_allowed_arguments.append(key)

            for atype in atypes.split("|"):
                if atype.strip() == "":
                    Messager.warning("Project configuration: error parsing: empty type for argument '%s'." % a, 5)
                    raise InvalidProjectConfigException

                # Check disabled; need to support arbitrary UTF values for attributes.conf.
                # TODO: consider checking for similar for appropriate confs.
#                 if atype not in reserved_macro_string and normalize_to_storage_form(atype) != atype:
#                     Messager.warning("Project configuration: '%s' is not a valid argument (should match '^[a-zA-Z0-9_-]*$')" % atype, 5)
#                     raise InvalidProjectConfigException

                if key not in self.arguments:
                    self.arguments[key] = []
                self.arguments[key].append(atype)

                if atype not in self.keys_by_type:
                    self.keys_by_type[atype] = []
                self.keys_by_type[atype].append(key)

    def storage_form(self):
        """
        Returns the form of the term used for storage serverside.
        """
        return self.__primary_term

def __read_term_hierarchy(input):
    root_nodes    = []
    last_node_at_depth = {}

    macros = {}
    for l in input:
        # skip empties and lines starting with '#'
        if l.strip() == '' or re.match(r'^\s*#', l):
            continue

        # interpret lines of only hyphens as separators
        # for display
        if re.match(r'^\s*-+\s*$', l):
            # TODO: proper placeholder and placing
            root_nodes.append("SEPARATOR")
            continue

        # interpret lines of the format <STR1>=STR2 as "macro"
        # definitions, defining <STR1> as a placeholder that should be
        # replaced with STR2 whevever it occurs.
        m = re.match(r'^<([a-zA-Z_-]+)>=\s*(.*?)\s*$', l)
        if m:
            name, value = m.groups()
            if name in reserved_macro_name:
                Messager.error("Cannot redefine <%s> in configuration, it is a reserved name." % name)
                # TODO: proper exception
                assert False
            else:
                macros["<%s>" % name] = value
            continue

        # macro expansion
        for n in macros:
            l = l.replace(n, macros[n])
        
        m = re.match(r'^(\s*)([^\t]+)(?:\t(.*))?$', l)
        assert m, "Error parsing line: '%s'" % l
        indent, terms, args = m.groups()
        terms = [t.strip() for t in terms.split("|") if t.strip() != ""]
        if args is None or args.strip() == "":
            args = []
        else:
            args = [a.strip() for a in args.split(",") if a.strip() != ""]

        # depth in the ontology corresponds to the number of
        # spaces in the initial indent.
        depth = len(indent)

        n = TypeHierarchyNode(terms, args)
        if depth == 0:
            # root level, no children assignments
            root_nodes.append(n)
        else:
            # assign as child of last node at the depth of the parent
            assert depth-1 in last_node_at_depth, "Error: no parent for '%s'" % l
            last_node_at_depth[depth-1].children.append(n)
        last_node_at_depth[depth] = n

    return root_nodes

def __read_or_default(filename, default):
    try:
        f = open_textfile(filename, 'r')
        r = f.read()
        f.close()
        return r
    except:
        # TODO: specific exception handling and reporting
        return default

def __parse_kb_shortcuts(shortcutstr, default, source):
    try:
        shortcuts = {}
        for l in shortcutstr.split("\n"):
            l = l.strip()
            if l == "" or l[:1] == "#":
                continue
            key, type = re.split(r'[ \t]+', l)
            if key in shortcuts:
                Messager.warning("Project configuration: keyboard shortcut for '%s' defined multiple times. Ignoring all but first ('%s')" % (key, shortcuts[key]))
            else:
                shortcuts[key] = type
    except:
        # TODO: specific exception handling
        Messager.warning("Project configuration: error parsing keyboard shortcuts from %s. Configuration may be wrong." % source, 5)
        shortcuts = default
    return shortcuts
    
def __parse_access_control(acstr, source):
    try:
        parser = robotparser.RobotFileParser()
        parser.parse(acstr.split("\n"))
    except:
        # TODO: specific exception handling
        display_message("Project configuration: error parsing access control rules from %s. Configuration may be wrong." % source, "warning", 5)
        parser = None
    return parser
    

def get_config_path(directory):
    return __read_first_in_directory_tree(directory, __annotation_config_filename)[1]

def __read_first_in_directory_tree(directory, filename):
    # config will not be available command-line invocations;
    # in these cases search whole tree
    try:
        from config import BASE_DIR
    except:
        BASE_DIR = "/"
    from os.path import split, join

    source, result = None, None

    # check from the given directory and parents, but not above BASE_DIR
    if directory is not None:
        # TODO: this check may fail; consider "foo//bar/data"
        while BASE_DIR in directory:
            source = join(directory, filename)
            result = __read_or_default(source, None)
            if result is not None:
                break
            directory = split(directory)[0]

    return (result, source)

def __parse_configs(configstr, source, expected_sections):
    # top-level config structure is a set of term hierarchies
    # separated by lines consisting of "[SECTION]" where SECTION is
    # e.g.  "entities", "relations", etc.

    # start by splitting config file lines by section

    section = "general"
    section_lines = { section: [] }
    for ln, l in enumerate(configstr.split("\n")):
        m = re.match(r'^\s*\[(.*)\]\s*$', l)
        if m:
            section = m.group(1)
            if section not in expected_sections:
                Messager.warning("Project configuration: unexpected section [%s] in %s. Ignoring contents." % (section, source), 5)
            if section not in section_lines:
                section_lines[section] = []
        else:
            section_lines[section].append(l)

    # attempt to parse lines in each section as a term hierarchy
    configs = {}
    for s, sl in section_lines.items():
        try:
            configs[s] = __read_term_hierarchy(sl)
        except:
            Messager.warning("Project configuration: error parsing section [%s] in %s." % (s, source), 5)
            raise

    # verify that expected sections are present; replace with empty if not.
    for s in expected_sections:
        if s not in configs:
            Messager.warning("Project configuration: missing section [%s] in %s. Configuration may be wrong." % (s, source), 5)
            configs[s] = []

    return configs
            
def get_configs(directory, filename, defaultstr, minconf, sections):
    if (directory, filename) not in get_configs.__cache:
        configstr, source =  __read_first_in_directory_tree(directory, filename)

        if configstr is None:
            # didn't get one; try default dir and fall back to the default
            configstr = __read_or_default(filename, defaultstr)
            if configstr == defaultstr:                
                Messager.info("Project configuration: no configuration file (%s) found, using default." % filename, 5)
                source = "[default]"
            else:
                source = filename

        # try to parse what was found, fall back to minimal config
        try: 
            configs = __parse_configs(configstr, source, sections)        
        except:
            Messager.warning("Project configuration: Falling back to minimal default. Configuration is likely wrong.", 5)
            configs = minconf

        get_configs.__cache[(directory, filename)] = configs

    return get_configs.__cache[(directory, filename)]
get_configs.__cache = {}

def __get_access_control(directory, filename, default_rules):

    acstr, source = __read_first_in_directory_tree(directory, filename)

    if acstr is None:
        acstr = default_rules # TODO read or default isntead of default
        if acstr == default_rules:
            source = "[default rules]"
        else:
            source = filename
    ac_oracle = __parse_access_control(acstr, source)
    return ac_oracle


def __get_kb_shortcuts(directory, filename, default_shortcuts, min_shortcuts):

    shortcutstr, source = __read_first_in_directory_tree(directory, filename)

    if shortcutstr is None:
        shortcutstr = __read_or_default(filename, default_shortcuts)
        if shortcutstr == default_shortcuts:
            source = "[default kb_shortcuts]"
        else:
            source = filename

    kb_shortcuts = __parse_kb_shortcuts(shortcutstr, min_shortcuts, source)
    return kb_shortcuts

# final fallback for configuration; a minimal known-good config
__minimal_configuration = {
    ENTITY_SECTION    : [TypeHierarchyNode(["Protein"])],
    RELATION_SECTION  : [TypeHierarchyNode(["Equiv"], ["Arg1:Protein", "Arg2:Protein"])],
    EVENT_SECTION     : [TypeHierarchyNode(["Event"], ["Theme:Protein"])],
    ATTRIBUTE_SECTION : [TypeHierarchyNode(["Negation"], ["Arg:<EVENT>"])],
    }

def get_annotation_configs(directory):
    return get_configs(directory, 
                       __annotation_config_filename, 
                       __default_configuration,
                       __minimal_configuration,
                       __expected_configuration_sections)

# final fallback for visual configuration; minimal known-good config
__minimal_visual = {
    LABEL_SECTION     : [TypeHierarchyNode(["Protein", "Pro", "P"]),
                         TypeHierarchyNode(["Equiv", "Eq"]),
                         TypeHierarchyNode(["Event", "Ev"])],
    DRAWING_SECTION   : [TypeHierarchyNode(["SPAN_DEFAULT"], ["fgColor:black", "bgColor:white"]),
                         TypeHierarchyNode(["ARC_DEFAULT"], ["color:black"])],
    }

def get_visual_configs(directory):
    return get_configs(directory,
                       __visual_config_filename,
                       __default_visual,
                       __minimal_visual,
                       __expected_visual_sections)

def get_entity_type_hierarchy(directory):    
    return get_annotation_configs(directory)[ENTITY_SECTION]

def get_relation_type_hierarchy(directory):    
    return get_annotation_configs(directory)[RELATION_SECTION]

def get_event_type_hierarchy(directory):    
    return get_annotation_configs(directory)[EVENT_SECTION]

def get_attribute_type_hierarchy(directory):    
    return get_annotation_configs(directory)[ATTRIBUTE_SECTION]

# TODO: too much caching?
def get_labels(directory):
    cache = get_labels.__cache
    if directory not in cache:
        l = {}
        for t in get_visual_configs(directory)[LABEL_SECTION]:
            if t.storage_form() in l:
                Messager.warning("In configuration, labels for '%s' defined more than once. Only using the last set." % t.storage_form(), -1)
            # first is storage for, rest are labels.
            l[t.storage_form()] = t.terms[1:]
        cache[directory] = l
    return cache[directory]
get_labels.__cache = {}

<<<<<<< HEAD
def get_drawing_config(directory):
    return get_visual_configs(directory)[DRAWING_SECTION]
=======
def get_access_control(directory):
    cache = get_access_control.__cache
    if directory not in cache:
        a = __get_access_control(directory,
                         __access_control_filename,
                         __default_access_control)
        cache[directory] = a

    return cache[directory]
get_access_control.__cache = {}

>>>>>>> 5dfbe61e

def get_kb_shortcuts(directory):
    cache = get_kb_shortcuts.__cache
    if directory not in cache:
        a = __get_kb_shortcuts(directory,
                                __kb_shortcut_filename,
                                __default_kb_shortcuts,
                               { "P" : "Positive_regulation" })
        cache[directory] = a

    return cache[directory]
get_kb_shortcuts.__cache = {}

def __collect_type_list(node, collected):
    if node == "SEPARATOR":
        return collected

    collected.append(node)

    for c in node.children:
        __collect_type_list(c, collected)

    return collected

def __type_hierarchy_to_list(hierarchy):
    root_nodes = hierarchy
    types = []
    for n in root_nodes:
        __collect_type_list(n, types)
    return types

# TODO: it's not clear it makes sense for all of these methods to have
# their own caches; this seems a bit like a case of premature
# optimization to me. Consider simplifying.

def get_entity_type_list(directory):
    cache = get_entity_type_list.__cache
    if directory not in cache:
        cache[directory] = __type_hierarchy_to_list(get_entity_type_hierarchy(directory))
    return cache[directory]
get_entity_type_list.__cache = {}

def get_event_type_list(directory):
    cache = get_event_type_list.__cache
    if directory not in cache:
        cache[directory] = __type_hierarchy_to_list(get_event_type_hierarchy(directory))
    return cache[directory]
get_event_type_list.__cache = {}

def get_relation_type_list(directory):
    cache = get_relation_type_list.__cache
    if directory not in cache:
        cache[directory] = __type_hierarchy_to_list(get_relation_type_hierarchy(directory))
    return cache[directory]
get_relation_type_list.__cache = {}

def get_attribute_type_list(directory):
    cache = get_attribute_type_list.__cache
    if directory not in cache:
        cache[directory] = __type_hierarchy_to_list(get_attribute_type_hierarchy(directory))
    return cache[directory]
get_attribute_type_list.__cache = {}    

def get_node_by_storage_form(directory, term):
    cache = get_node_by_storage_form.__cache
    if directory not in cache:
        d = {}
        for e in get_entity_type_list(directory) + get_event_type_list(directory):
            t = e.storage_form()
            if t in d:
                Messager.warning("Project configuration: term %s appears multiple times, only using last. Configuration may be wrong." % t, 5)
            d[t] = e
        cache[directory] = d

    return cache[directory].get(term, None)
get_node_by_storage_form.__cache = {}

def get_drawing_config_by_storage_form(directory, term):
    cache = get_drawing_config_by_storage_form.__cache
    if directory not in cache:
        d = {}
        for n in get_drawing_config(directory):
            t = n.storage_form()
            if t in d:
                Messager.warning("Project configuration: term %s appears multiple times, only using last. Configuration may be wrong." % t, 5)
            d[t] = {}
            for a in n.arguments:
                if len(n.arguments[a]) != 1:
                    Messager.warning("Project configuration: expected single value for %s argument %s, got '%s'. Configuration may be wrong." % (t, a, "|".join(n.arguments[a])))
                else:
                    d[t][a] = n.arguments[a][0]

        # TODO: hack to get around inability to have commas in values;
        # fix original issue instead
        for t in d:
            for k in d[t]:
                d[t][k] = d[t][k].replace("-", ",")
                
        # propagate defaults (TODO: get rid of magic "DEFAULT" values)
        default_keys = ["SPAN_DEFAULT", "ARC_DEFAULT"]
        for default_dict in [d.get(dk, {}) for dk in default_keys]:
            for k in default_dict:
                for t in d:
                    d[t][k] = d[t].get(k, default_dict[k])

        cache[directory] = d

    return cache[directory].get(term, None)
get_drawing_config_by_storage_form.__cache = {}    

def __directory_relations_by_arg_num(directory, num, atype, include_special=False):
    assert num >= 0 and num < 2, "INTERNAL ERROR"

    rels = []

    for r in get_relation_type_list(directory):
        # "Special" nesting relation ignored unless specifically
        # requested
        if r.storage_form() == "ENTITY-NESTING" and not include_special:
            continue

        if len(r.arg_list) != 2:
            Messager.warning("Relation type %s has %d arguments in configuration (%s; expected 2). Please fix configuration." % (r.storage_form(), len(r.arg_list), ",".join(r.arg_list)))
        else:
            types = r.arguments[r.arg_list[num]]
            for type in types:
                # TODO: "wildcards" other than <ANY>
                if type == "<ANY>" or atype == "<ANY>" or type == atype:
                    rels.append(r)

    return rels

def get_relations_by_arg1(directory, atype, include_special=False):
    cache = get_relations_by_arg1.__cache
    cache[directory] = cache.get(directory, {})
    if (atype, include_special) not in cache[directory]:
        cache[directory][(atype, include_special)] = __directory_relations_by_arg_num(directory, 0, atype, include_special)
    return cache[directory][(atype, include_special)]
get_relations_by_arg1.__cache = {}

def get_relations_by_arg2(directory, atype, include_special=False):
    cache = get_relations_by_arg2.__cache
    cache[directory] = cache.get(directory, {})
    if (atype, include_special) not in cache[directory]:
        cache[directory][(atype, include_special)] = __directory_relations_by_arg_num(directory, 1, atype, include_special)
    return cache[directory][(atype, include_special)]
get_relations_by_arg2.__cache = {}

def get_labels_by_storage_form(directory, term):
    cache = get_labels_by_storage_form.__cache
    if directory not in cache:
        cache[directory] = {}
        for l, labels in get_labels(directory).items():
            cache[directory][l] = labels
    return cache[directory].get(term, None)
get_labels_by_storage_form.__cache = {}

# fallback for missing or partial config: these are highly likely to
# be entity (as opposed to an event or relation) types.
# TODO: remove this workaround once the configs stabilize.
very_likely_physical_entity_types = [
    'Protein',
    'Entity',
    'Organism',
    'Chemical',
    'Two-component-system',
    'Regulon-operon',
    # for more PTM annotation
    'Protein_family_or_group',
    'DNA_domain_or_region',
    'Protein_domain_or_region',
    'Amino_acid_monomer',
    'Carbohydrate',
    # for AZ corpus
    'Cell_type',
    'Drug_or_compound',
    'Gene_or_gene_product',
    'Pathway',
    'Tissue',
    #'Not_sure',
    #'Other',
    'Other_pharmaceutical_agent',
    ]

# helper; doesn't really belong here
# TODO: shouldn't we have an utils.py or something for stuff like this? 
def unique_preserve_order(iterable):
    seen = set()
    uniqued = []
    for i in iterable:
        if i not in seen:
            seen.add(i)
            uniqued.append(i)
    return uniqued

class ProjectConfiguration(object):
    def __init__(self, directory):
        # debugging (note: latter test for windows paths)
        if directory[:1] != "/" and not re.search(r'^[a-zA-Z]:\\', directory):
            Messager.debug("Project config received relative directory ('%s'), configuration may not be found." % directory, duration=-1)
        self.directory = directory

    def mandatory_arguments(self, type):
        """
        Returns the mandatory argument types that must be present for
        an annotation of the given type.
        """
        node = get_node_by_storage_form(self.directory, type)
        if node is None:
            Messager.warning("Project configuration: unknown event type %s. Configuration may be wrong." % type)
            return []
        return node.mandatory_arguments

    def multiple_allowed_arguments(self, type):
        """
        Returns the argument types that are allowed to be filled more
        than once for an annotation of the given type.
        """
        node = get_node_by_storage_form(self.directory, type)
        if node is None:
            Messager.warning("Project configuration: unknown event type %s. Configuration may be wrong." % type)
            return []
        return node.multiple_allowed_arguments

    def arc_types_from(self, from_ann):
        return self.arc_types_from_to(from_ann)

    def relation_types_from(self, from_ann, include_special=False):
        """
        Returns the possible relation types that can have an
        annotation of the given type as their arg1.
        """
        return [r.storage_form() for r in get_relations_by_arg1(self.directory, from_ann, include_special)]

    def relation_types_to(self, to_ann, include_special=False):
        """
        Returns the possible relation types that can have an
        annotation of the given type as their arg2.
        """
        return [r.storage_form() for r in get_relations_by_arg2(self.directory, to_ann, include_special)]

    def relation_types_from_to(self, from_ann, to_ann, include_special=False):
        """
        Returns the possible relation types that can have the
        given arg1 and arg2.
        """
        types = []

        t1r = get_relations_by_arg1(self.directory, from_ann, include_special)
        t2r = get_relations_by_arg2(self.directory, to_ann, include_special)

        for r in t1r:
            if r in t2r:
                types.append(r.storage_form())

        return types

    def arc_types_from_to(self, from_ann, to_ann="<ANY>", include_special=False):
        """
        Returns the possible arc types that can connect an annotation
        of type from_ann to an annotation of type to_ann.
        If to_ann has the value \"<ANY>\", returns all possible arc types.
        """

        from_node = get_node_by_storage_form(self.directory, from_ann)

        if from_node is None:
            Messager.warning("Project configuration: unknown textbound/event type %s. Configuration may be wrong." % from_ann)
            return []

        if to_ann == "<ANY>":
            relations_from = get_relations_by_arg1(self.directory, from_ann, include_special)
            return unique_preserve_order([role for role in from_node.arguments] + [r.storage_form() for r in relations_from])

        # specific hits
        types = from_node.keys_by_type.get(to_ann, [])

        if "<ANY>" in from_node.keys_by_type:
            types += from_node.keys_by_type["<ANY>"]

        # generic arguments
        if self.is_event_type(to_ann) and '<EVENT>' in from_node.keys_by_type:
            types += from_node.keys_by_type['<EVENT>']
        if self.is_physical_entity_type(to_ann) and '<ENTITY>' in from_node.keys_by_type:
            types += from_node.keys_by_type['<ENTITY>']

        # relations
        types.extend(self.relation_types_from_to(from_ann, to_ann))

        return unique_preserve_order(types)

    def get_labels(self):
        return get_labels(self.directory)

    def get_kb_shortcuts(self):
        return get_kb_shortcuts(self.directory)

    def get_access_control(self):
        return get_access_control(self.directory)

    def get_attribute_types(self):
        return [t.storage_form() for t in get_attribute_type_list(self.directory)]

    def get_event_types(self):
        return [t.storage_form() for t in get_event_type_list(self.directory)]

    def get_relation_types(self):
        return [t.storage_form() for t in get_relation_type_list(self.directory)]

    def get_relation_by_type(self, type):
        # TODO: dict storage
        for r in get_relation_type_list(self.directory):
            if r.storage_form() == type:
                return r
        return None

    def get_drawing_config_by_type(self, type):
        return get_drawing_config_by_storage_form(self.directory, type)

    def get_entity_types(self):
        return [t.storage_form() for t in get_entity_type_list(self.directory)]

    def get_entity_type_hierarchy(self):
        return get_entity_type_hierarchy(self.directory)

    def get_relation_type_hierarchy(self):
        return get_relation_type_hierarchy(self.directory)

    def get_event_type_hierarchy(self):
        return get_event_type_hierarchy(self.directory)

    def get_attribute_type_hierarchy(self):
        return get_attribute_type_hierarchy(self.directory)

    def preferred_display_form(self, t):
        """
        Given a storage form label, returns the preferred display form
        as defined by the label configuration (labels.conf)
        """
        labels = get_labels_by_storage_form(self.directory, t)
        if labels is None or len(labels) < 1:
            return t
        else:
            return labels[0]

    def is_physical_entity_type(self, t):
        # TODO: remove this temporary hack
        if t in very_likely_physical_entity_types:
            return True
        return t in self.get_entity_types()

    def is_event_type(self, t):
        return t in self.get_event_types()

    def is_relation_type(self, t):
        return t in self.get_relation_types()

    def type_category(self, t):
        """
        Returns the category of the given type t.
        The categories can be compared for equivalence but offer
        no other interface.
        """
        if self.is_physical_entity_type(t):
            return "PHYSICAL"
        elif self.is_event_type(t):
            return "EVENT"
        elif self.is_relation_type(t):
            return "RELATION"
        else:
            # TODO:
            return "OTHER"<|MERGE_RESOLUTION|>--- conflicted
+++ resolved
@@ -24,21 +24,13 @@
 class InvalidProjectConfigException(Exception):
     pass
 
-<<<<<<< HEAD
 # config section name constants
 ENTITY_SECTION    = "entities"
 RELATION_SECTION  = "relations"
 EVENT_SECTION     = "events"
 ATTRIBUTE_SECTION = "attributes"
-=======
-__entity_type_hierarchy_filename    = 'entity_types.conf'
-__relation_type_hierarchy_filename  = 'relation_types.conf'
-__event_type_hierarchy_filename     = 'event_types.conf'
-__attribute_type_hierarchy_filename = 'attributes.conf'
-__label_filename                    = 'labels.conf'
-__kb_shortcut_filename              = 'kb_shortcuts.conf'
+
 __access_control_filename           = 'acl.conf'
->>>>>>> 5dfbe61e
 
 __expected_configuration_sections = (ENTITY_SECTION, RELATION_SECTION, EVENT_SECTION, ATTRIBUTE_SECTION)
 
@@ -500,10 +492,9 @@
     return cache[directory]
 get_labels.__cache = {}
 
-<<<<<<< HEAD
 def get_drawing_config(directory):
     return get_visual_configs(directory)[DRAWING_SECTION]
-=======
+
 def get_access_control(directory):
     cache = get_access_control.__cache
     if directory not in cache:
@@ -514,8 +505,6 @@
 
     return cache[directory]
 get_access_control.__cache = {}
-
->>>>>>> 5dfbe61e
 
 def get_kb_shortcuts(directory):
     cache = get_kb_shortcuts.__cache
