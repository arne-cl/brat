#!/usr/bin/env python
# -*- Mode: Python; tab-width: 4; indent-tabs-mode: nil; coding: utf-8; -*-
# vim:set ft=python ts=4 sw=4 sts=4 autoindent:


'''
Per-project configuration functionality for
Brat Rapid Annotation Tool (brat)
'''

import re

from annotation import open_textfile
from message import Messager

# TODO: replace with reading a proper ontology.

class InvalidProjectConfigException(Exception):
    pass

__entity_type_hierarchy_filename    = 'entity_types.conf'
__relation_type_hierarchy_filename  = 'relation_types.conf'
__event_type_hierarchy_filename     = 'event_types.conf'
__attribute_type_hierarchy_filename = 'attributes.conf'
__label_filename                    = 'labels.conf'
__kb_shortcut_filename              = 'kb_shortcuts.conf'

# fallback defaults if configs not found
__default_entity_type_hierarchy = """
Protein
Entity"""

__default_event_type_hierarchy  = """
!event
 GO:0005515 | protein binding	Theme+:Protein
 GO:0010467 | gene expression	Theme:Protein"""

__default_relation_type_hierarchy = """
Equiv	Arg1:Protein, Arg2:Protein"""

__default_attribute_type_hierarchy = """
Negation	Arg:<EVENT>
Speculation	Arg:<EVENT>"""

__default_labels = """
Protein\tProtein\tPro\tP
Protein_binding\tProtein binding\tBinding\tBind
Gene_expression\tGene_expression\tExpression\tExp
Theme\tTheme\tTh
"""

__default_kb_shortcuts = """
P	Protein
"""

# Reserved "macros" with special meanings in configuration.
reserved_macro_name   = ["ANY", "ENTITY", "RELATION", "EVENT", "NONE"]
reserved_macro_string = ["<%s>" % n for n in reserved_macro_name]

def normalize_to_storage_form(t):
    """
    Given a label, returns a form of the term that can be used for
    disk storage. For example, space can be replaced with underscores
    to allow use with space-separated formats.
    """
    if t not in normalize_to_storage_form.__cache:
        # conservative implementation: replace any space with
        # underscore, replace unicode accented characters with
        # non-accented equivalents, remove others, and finally replace
        # all characters not in [a-zA-Z0-9_-] with underscores.

        import re
        import unicodedata

        n = t.replace(" ", "_")
        if isinstance(n, unicode):
            ascii = unicodedata.normalize('NFKD', n).encode('ascii', 'ignore')
        n  = re.sub(r'[^a-zA-Z0-9_-]', '_', n)

        normalize_to_storage_form.__cache[t] = n

    return normalize_to_storage_form.__cache[t]
normalize_to_storage_form.__cache = {}

class TypeHierarchyNode:
    """
    Represents a node in a simple hierarchical ontology. 

    Each node is associated with a set of terms, one of which (the
    storage_form) matches the way in which the type denoted by the
    node is referenced to in data stored on disk and in client-server
    communications. This term is guaranteed to be in "storage form" as
    defined by normalize_to_storage_form().

    Each node may be associated with one or more "arguments", which
    are (multivalued) key:value pairs. These determine various characteristics 
    of the node, but their interpretation depends on the hierarchy the
    node occupies: for example, for events the arguments correspond to
    event arguments.
    """
    def __init__(self, terms, args):
        self.terms, self.args = terms, args

        if len(terms) == 0 or len([t for t in terms if t == ""]) != 0:
            Messager.debug("Empty term in type configuration" % (a, args), duration=-1)
            raise InvalidProjectConfigException

        # unused if any of the terms marked with "!"
        self.unused = False
        for i in range(len(self.terms)):
            if self.terms[i][0] == "!":
                self.terms[i]= self.terms[i][1:]
                self.unused = True
        self.children = []

        # The first of the listed terms is used as the primary term for
        # storage. Due to format restrictions, this form must not have
        # e.g. space or other forms.
        self.__primary_term = normalize_to_storage_form(self.terms[0])
        # TODO: this might not be the ideal place to put this warning
        if self.__primary_term != self.terms[0]:
            Messager.warning("Note: in configuration, term '%s' is not appropriate for storage (should match '^[a-zA-Z0-9_-]*$'), using '%s' instead. (Revise configuration file to get rid of this message. Terms other than the first are not subject to this restriction.)" % (self.terms[0], self.__primary_term), -1)
            pass

        # TODO: cleaner and more localized parsing
        self.arguments = {}
        self.arg_list = []
        self.mandatory_arguments = []
        self.multiple_allowed_arguments = []
        self.keys_by_type = {}
        for a in self.args:
            a = a.strip()
            m = re.match(r'^(.*?):(.*)$', a)
            if not m:
                Messager.warning("Project configuration: Failed to parse argument %s (args: %s)" % (a, args), 5)
                raise InvalidProjectConfigException
            key, atypes = m.groups()

            if key[-1:] not in ("?", "*"):
                mandatory_key = True
            else:
                mandatory_key = False

            if key[-1:] in ("*", "+"):
                multiple_allowed = True
            else:
                multiple_allowed = False

            if key[-1:] in ("?", "*", "+"):
                key = key[:-1]

            if key in self.arguments:
                Messager.warning("Project configuration: error parsing: %s argument '%s' appears multiple times." % key, 5)
                raise InvalidProjectConfigException

            self.arg_list.append(key)
            
            if mandatory_key:
                self.mandatory_arguments.append(key)

            if multiple_allowed:
                self.multiple_allowed_arguments.append(key)

            for atype in atypes.split("|"):
                if atype.strip() == "":
                    Messager.warning("Project configuration: error parsing: empty type for argument '%s'." % a, 5)
                    raise InvalidProjectConfigException
<<<<<<< HEAD

                # Check disabled; need to support arbitrary UTF values for attributes.conf.
                # TODO: consider checking for similar for appropriate confs.
#                 if atype not in reserved_macro_string and normalize_to_storage_form(atype) != atype:
#                     display_message("Project configuration: '%s' is not a valid argument (should match '^[a-zA-Z0-9_-]*$')" % atype, "warning", 5)
#                     raise InvalidProjectConfigException
=======
                
                if atype not in reserved_macro_string and normalize_to_storage_form(atype) != atype:
                    Messager.warning("Project configuration: '%s' is not a valid argument (should match '^[a-zA-Z0-9_-]*$')" % atype, 5)
                    raise InvalidProjectConfigException
>>>>>>> 7937159a

                if key not in self.arguments:
                    self.arguments[key] = []
                self.arguments[key].append(atype)

                if atype not in self.keys_by_type:
                    self.keys_by_type[atype] = []
                self.keys_by_type[atype].append(key)

    def storage_form(self):
        """
        Returns the form of the term used for storage serverside.
        """
        return self.__primary_term

def __read_term_hierarchy(input):
    root_nodes    = []
    last_node_at_depth = {}

    macros = {}
    for l in input:
        # skip empties and lines starting with '#'
        if l.strip() == '' or re.match(r'^\s*#', l):
            continue

        # interpret lines of only hyphens as separators
        # for display
        if re.match(r'^\s*-+\s*$', l):
            # TODO: proper placeholder and placing
            root_nodes.append("SEPARATOR")
            continue

        # interpret lines of the format <STR1>=STR2 as "macro"
        # definitions, defining <STR1> as a placeholder that should be
        # replaced with STR2 whevever it occurs.
        m = re.match(r'^<([a-zA-Z_-]+)>=\s*(.*?)\s*$', l)
        if m:
            name, value = m.groups()
            if name in reserved_macro_name:
                Messager.error("Cannot redefine <%s> in configuration, it is a reserved name." % name)
                # TODO: proper exception
                assert False
            else:
                macros["<%s>" % name] = value
            continue

        # macro expansion
        for n in macros:
            l = l.replace(n, macros[n])
        
        m = re.match(r'^(\s*)([^\t]+)(?:\t(.*))?$', l)
        assert m, "Error parsing line: '%s'" % l
        indent, terms, args = m.groups()
        terms = [t.strip() for t in terms.split("|") if t.strip() != ""]
        if args is None or args.strip() == "":
            args = []
        else:
            args = [a.strip() for a in args.split(",") if a.strip() != ""]

        # depth in the ontology corresponds to the number of
        # spaces in the initial indent.
        depth = len(indent)

        n = TypeHierarchyNode(terms, args)
        if depth == 0:
            # root level, no children assignments
            root_nodes.append(n)
        else:
            # assign as child of last node at the depth of the parent
            assert depth-1 in last_node_at_depth, "Error: no parent for '%s'" % l
            last_node_at_depth[depth-1].children.append(n)
        last_node_at_depth[depth] = n

    return root_nodes

def __read_or_default(filename, default):
    try:
        f = open_textfile(filename, 'r')
        r = f.read()
        f.close()
        return r
    except:
        # TODO: specific exception handling and reporting
        return default

def __parse_term_hierarchy(hierarchy, default, source):
    try:
        root_nodes = __read_term_hierarchy(hierarchy.split("\n"))
    except:
        # TODO: specific exception handling
        Messager.warning("Project configuration: error parsing types from %s. Configuration may be wrong." % source, 5)
        root_nodes = default
    return root_nodes

def __parse_labels(labelstr, default, source):
    try:
        labels = {}
        for l in labelstr.split("\n"):
            l = l.rstrip()
            if l == "" or l[:1] == "#":
                continue
            fields = l.split("\t")
            if len(fields) < 2:
                Messager.warning("Note: failed to parse line in label configuration (ignoring; format is tab-separated, STORAGE_FORM\\tDISPLAY_FORM[\\tABBREV1\\tABBREV2...]): '%s'" % l, -1)
            else:
                storage_form, others = fields[0], fields[1:]
                normsf = normalize_to_storage_form(storage_form)
                if normsf != storage_form:
                    Messager.warning("Note: first field '%s' is not a valid storage form in label configuration (should match '^[a-zA-Z0-9_-]*$'; using '%s' instead): '%s'" % (storage_form, normsf, l), -1)
                    storage_form = normsf
                    
                if storage_form in labels:
                    Messager.warning("Note: '%s' defined multiple times in label configuration (only using last definition)'" % storage_form, -1)

                labels[storage_form] = others
    except:
        # TODO: specific exception handling
        Messager.warning("Project configuration: error parsing labels from %s. Configuration may be wrong." % source, 5)
        labels = default

    return labels

def __parse_kb_shortcuts(shortcutstr, default, source):
    try:
        shortcuts = {}
        for l in shortcutstr.split("\n"):
            l = l.strip()
            if l == "" or l[:1] == "#":
                continue
            key, type = re.split(r'[ \t]+', l)
            # TODO: check dups?
            shortcuts[key] = type
    except:
        # TODO: specific exception handling
        Messager.warning("Project configuration: error parsing keyboard shortcuts from %s. Configuration may be wrong." % source, 5)
        shortcuts = default
    return shortcuts

def __read_first_in_directory_tree(directory, filename):
    # config will not be available command-line invocations;
    # in these cases search whole tree
    try:
        from config import BASE_DIR
    except:
        BASE_DIR = "/"
    from os.path import split, join

    source, result = None, None

    # check from the given directory and parents, but not above BASE_DIR
    if directory is not None:
        # TODO: this check may fail; consider "foo//bar/data"
        while BASE_DIR in directory:
            source = join(directory, filename)
            result = __read_or_default(source, None)
            if result is not None:
                break
            directory = split(directory)[0]

    return (result, source)

def __get_type_hierarchy(directory, filename, default_hierarchy, min_hierarchy):

    type_hierarchy, source = __read_first_in_directory_tree(directory, filename)

    if type_hierarchy is None:
        # didn't get one; try default dir and fall back to the default
        # hierarchy
        type_hierarchy = __read_or_default(filename, default_hierarchy)
        if type_hierarchy == default_hierarchy:
            source = "[default hierarchy]"
        else:
            source = filename
        
    # try to parse what we got, fall back to minimal hierarchy
    root_nodes = __parse_term_hierarchy(type_hierarchy, min_hierarchy, source)

    return root_nodes

def __get_labels(directory, filename, default_labels, min_labels):

    labelstr, source = __read_first_in_directory_tree(directory, filename)

    if labelstr is None:
        labelstr = __read_or_default(filename, default_labels)
        if labelstr == default_labels:
            source = "[default labels]"
        else:
            source = filename

    labels = __parse_labels(labelstr, min_labels, source)
    return labels

def __get_kb_shortcuts(directory, filename, default_shortcuts, min_shortcuts):

    shortcutstr, source = __read_first_in_directory_tree(directory, filename)

    if shortcutstr is None:
        shortcutstr = __read_or_default(filename, default_shortcuts)
        if shortcutstr == default_shortcuts:
            source = "[default kb_shortcuts]"
        else:
            source = filename

    kb_shortcuts = __parse_kb_shortcuts(shortcutstr, min_shortcuts, source)
    return kb_shortcuts

# Configuration lookup specifications, each a triple (FILENAME,
# HIERARCHY_STR, HIERARCHY). The directory path is searched for
# FILENAME, and if none is found, the system attempts to parse
# HIERARCHY_STR for the hierarchy; if that fails, HIERARCHY is used
# directly.

__entity_type_lookups = (
    __entity_type_hierarchy_filename,
    __default_entity_type_hierarchy,
    [TypeHierarchyNode(["Protein"], [])],
)

__relation_type_lookups = (
    __relation_type_hierarchy_filename,
    __default_relation_type_hierarchy,
    [TypeHierarchyNode(["Equiv"], ["Arg1:Protein", "Arg2:Protein"])],
)

__event_type_lookups = (
    __event_type_hierarchy_filename,
    __default_event_type_hierarchy,
    [TypeHierarchyNode(["Event"], ["Theme:Protein"])],
)

__attribute_type_lookups = (
    __attribute_type_hierarchy_filename,
    __default_attribute_type_hierarchy,
    [TypeHierarchyNode(["Negation"], ["Arg:<EVENT>"])],
)

def __get_type_hierarchy_with_cache(directory, cache, lookups):
    if directory not in cache:
        cache[directory] = __get_type_hierarchy(directory, *lookups)
    return cache[directory]

# Caching methods to avoid re-reading on every invocation of getters.
# Outside of ProjectConfiguration class to minimize reads when
# multiple configs are instantiated.

def get_entity_type_hierarchy(directory):
    cache, lookups = get_entity_type_hierarchy.__cache, __entity_type_lookups
    return __get_type_hierarchy_with_cache(directory, cache, lookups)
get_entity_type_hierarchy.__cache = {}

def get_relation_type_hierarchy(directory):
    cache, lookups = get_relation_type_hierarchy.__cache, __relation_type_lookups
    return __get_type_hierarchy_with_cache(directory, cache, lookups)
get_relation_type_hierarchy.__cache = {}

def get_event_type_hierarchy(directory):
    cache, lookups = get_event_type_hierarchy.__cache, __event_type_lookups
    return __get_type_hierarchy_with_cache(directory, cache, lookups)
get_event_type_hierarchy.__cache = {}

def get_attribute_type_hierarchy(directory):
    cache, lookups = get_attribute_type_hierarchy.__cache, __attribute_type_lookups
    return __get_type_hierarchy_with_cache(directory, cache, lookups)
get_attribute_type_hierarchy.__cache = {}

def get_labels(directory):
    cache = get_labels.__cache
    if directory not in cache:
        a = __get_labels(directory,
                         __label_filename,
                         __default_labels,
                         { "Protein" : [ "Protein", "Pro", "P" ], 
                           "Theme" : [ "Theme", "Th" ] }
                         )
        cache[directory] = a

    return cache[directory]
get_labels.__cache = {}

def get_kb_shortcuts(directory):
    cache = get_kb_shortcuts.__cache
    if directory not in cache:
        a = __get_kb_shortcuts(directory,
                                __kb_shortcut_filename,
                                __default_kb_shortcuts,
                               { "P" : "Positive_regulation" })
        cache[directory] = a

    return cache[directory]
get_kb_shortcuts.__cache = {}

def __collect_type_list(node, collected):
    if node == "SEPARATOR":
        return collected

    collected.append(node)

    for c in node.children:
        __collect_type_list(c, collected)

    return collected

def __type_hierarchy_to_list(hierarchy):
    root_nodes = hierarchy
    types = []
    for n in root_nodes:
        __collect_type_list(n, types)
    return types

# TODO: it's not clear it makes sense for all of these methods to have
# their own caches; this seems a bit like a case of premature
# optimization to me. Consider simplifying.

def get_entity_type_list(directory):
    cache = get_entity_type_list.__cache
    if directory not in cache:
        cache[directory] = __type_hierarchy_to_list(get_entity_type_hierarchy(directory))
    return cache[directory]
get_entity_type_list.__cache = {}

def get_event_type_list(directory):
    cache = get_event_type_list.__cache
    if directory not in cache:
        cache[directory] = __type_hierarchy_to_list(get_event_type_hierarchy(directory))
    return cache[directory]
get_event_type_list.__cache = {}

def get_relation_type_list(directory):
    cache = get_relation_type_list.__cache
    if directory not in cache:
        cache[directory] = __type_hierarchy_to_list(get_relation_type_hierarchy(directory))
    return cache[directory]
get_relation_type_list.__cache = {}

def get_attribute_type_list(directory):
    cache = get_attribute_type_list.__cache
    if directory not in cache:
        cache[directory] = __type_hierarchy_to_list(get_attribute_type_hierarchy(directory))
    return cache[directory]
get_attribute_type_list.__cache = {}    

def get_node_by_storage_form(directory, term):
    cache = get_node_by_storage_form.__cache
    if directory not in cache:
        d = {}
        for e in get_entity_type_list(directory) + get_event_type_list(directory):
            t = e.storage_form()
            if t in d:
                Messager.warning("Project configuration: interface term %s matches multiple types (incl. '%s' and '%s'). Configuration may be wrong." % (t, d[t].storage_form(), e.storage_form()), 5)
            d[t] = e
        cache[directory] = d

    return cache[directory].get(term, None)
get_node_by_storage_form.__cache = {}

def __directory_relations_by_arg_num(directory, num, atype):
    assert num >= 0 and num < 2, "INTERNAL ERROR"

    rels = []

    for r in get_relation_type_list(directory):
        if len(r.arg_list) != 2:
            Messager.warning("Relation type %s has %d arguments in configuration (%s; expected 2). Please fix configuration." % (r.storage_form(), len(args), ",".join(args)))
        else:
            types = r.arguments[r.arg_list[num]]
            for type in types:
                # TODO: "wildcards" other than <ANY>
                if type == "<ANY>" or atype == "<ANY>" or type == atype:
                    rels.append(r)

    return rels

def get_relations_by_arg1(directory, atype):
    cache = get_relations_by_arg1.__cache
    cache[directory] = cache.get(directory, {})
    if atype not in cache[directory]:
        cache[directory][atype] = __directory_relations_by_arg_num(directory, 0, atype)
    return cache[directory][atype]
get_relations_by_arg1.__cache = {}

def get_relations_by_arg2(directory, atype):
    cache = get_relations_by_arg2.__cache
    cache[directory] = cache.get(directory, {})
    if atype not in cache[directory]:
        cache[directory][atype] = __directory_relations_by_arg_num(directory, 1, atype)
    return cache[directory][atype]
get_relations_by_arg2.__cache = {}

def get_labels_by_storage_form(directory, term):
    cache = get_labels_by_storage_form.__cache
    if directory not in cache:
        cache[directory] = {}
        for l, labels in get_labels(directory).items():
            cache[directory][l] = labels
    return cache[directory].get(term, None)
get_labels_by_storage_form.__cache = {}

# fallback for missing or partial config: these are highly likely to
# be entity (as opposed to an event or relation) types.
# TODO: remove this workaround once the configs stabilize.
very_likely_physical_entity_types = [
    'Protein',
    'Entity',
    'Organism',
    'Chemical',
    'Two-component-system',
    'Regulon-operon',
    # for more PTM annotation
    'Protein_family_or_group',
    'DNA_domain_or_region',
    'Protein_domain_or_region',
    'Amino_acid_monomer',
    'Carbohydrate',
    # for AZ corpus
    'Cell_type',
    'Drug_or_compound',
    'Gene_or_gene_product',
    'Pathway',
    'Tissue',
    #'Not_sure',
    #'Other',
    'Other_pharmaceutical_agent',
    ]

# helper; doesn't really belong here
def unique_preserve_order(iterable):
    seen = set()
    uniqued = []
    for i in iterable:
        if i not in seen:
            seen.add(i)
            uniqued.append(i)
    return uniqued

class ProjectConfiguration(object):
    def __init__(self, directory):
        # debugging
        if directory[:1] != "/":
            Messager.debug("Project config received relative directory, configuration may not be found.", duration=-1)
        self.directory = directory

    def mandatory_arguments(self, type):
        """
        Returns the mandatory argument types that must be present for
        an annotation of the given type.
        """
        node = get_node_by_storage_form(self.directory, type)
        if node is None:
            Messager.warning("Project configuration: unknown type %s. Configuration may be wrong." % type)
            return []
        return node.mandatory_arguments

    def multiple_allowed_arguments(self, type):
        """
        Returns the argument types that are allowed to be filled more
        than once for an annotation of the given type.
        """
        node = get_node_by_storage_form(self.directory, type)
        if node is None:
            Messager.warning("Project configuration: unknown type %s. Configuration may be wrong." % type)
            return []
        return node.multiple_allowed_arguments

    def arc_types_from(self, from_ann):
        return self.arc_types_from_to(from_ann)

    def relation_types_from(self, from_ann):
        """
        Returns the possible relation types that can have an
        annotation of the given type as their arg1.
        """
        return [r.storage_form() for r in get_relations_by_arg1(self.directory, from_ann)]

    def relation_types_to(self, to_ann):
        """
        Returns the possible relation types that can have an
        annotation of the given type as their arg2.
        """
        return [r.storage_form() for r in get_relations_by_arg2(self.directory, to_ann)]

    def relation_types_from_to(self, from_ann, to_ann):
        """
        Returns the possible relation types that can have the
        given arg1 and arg2.
        """
        types = []

        t1r = get_relations_by_arg1(self.directory, from_ann)
        t2r = get_relations_by_arg2(self.directory, to_ann)

        for r in t1r:
            if r in t2r:
                types.append(r.storage_form())

        return types

    def arc_types_from_to(self, from_ann, to_ann="<ANY>"):
        """
        Returns the possible arc types that can connect an annotation
        of type from_ann to an annotation of type to_ann.
        If to_ann has the value \"<ANY>\", returns all possible arc types.
        """

        from_node = get_node_by_storage_form(self.directory, from_ann)

        if from_node is None:
            Messager.warning("Project configuration: unknown type %s. Configuration may be wrong." % from_ann)
            return []

        if to_ann == "<ANY>":
            relations_from = get_relations_by_arg1(self.directory, from_ann)
            return unique_preserve_order([role for role in from_node.arguments] + [r.storage_form() for r in relations_from])

        # specific hits
        types = from_node.keys_by_type.get(to_ann, [])

        if "<ANY>" in from_node.keys_by_type:
            types += from_node.keys_by_type["<ANY>"]

        # generic arguments
        if self.is_event_type(to_ann) and '<EVENT>' in from_node.keys_by_type:
            types += from_node.keys_by_type['<EVENT>']
        if self.is_physical_entity_type(to_ann) and '<ENTITY>' in from_node.keys_by_type:
            types += from_node.keys_by_type['<ENTITY>']

        # relations
        types.extend(self.relation_types_from_to(from_ann, to_ann))

        return unique_preserve_order(types)

    def get_labels(self):
        return get_labels(self.directory)

    def get_kb_shortcuts(self):
        return get_kb_shortcuts(self.directory)

    def get_attribute_types(self):
        return [t.storage_form() for t in get_attribute_type_list(self.directory)]

    def get_event_types(self):
        return [t.storage_form() for t in get_event_type_list(self.directory)]

    def get_relation_types(self):
        return [t.storage_form() for t in get_relation_type_list(self.directory)]        

    def get_relation_by_type(self, type):
        for r in get_relation_type_list(self.directory):
            if r.storage_form() == type:
                return r
        return None

    def get_entity_types(self):
        return [t.storage_form() for t in get_entity_type_list(self.directory)]

    def get_entity_type_hierarchy(self):
        return get_entity_type_hierarchy(self.directory)

    def get_relation_type_hierarchy(self):
        return get_relation_type_hierarchy(self.directory)

    def get_event_type_hierarchy(self):
        return get_event_type_hierarchy(self.directory)

    def get_attribute_type_hierarchy(self):
        return get_attribute_type_hierarchy(self.directory)

    def preferred_display_form(self, t):
        """
        Given a storage form label, returns the preferred display form
        as defined by the label configuration (labels.conf)
        """
        labels = get_labels_by_storage_form(self.directory, t)
        if labels is None or len(labels) < 1:
            return t
        else:
            return labels[0]

    def is_physical_entity_type(self, t):
        # TODO: remove this temporary hack
        if t in very_likely_physical_entity_types:
            return True
        return t in self.get_entity_types()

    def is_event_type(self, t):
        return t in self.get_event_types()

    def is_relation_type(self, t):
        return t is self.get_relation_types()

    def type_category(self, t):
        """
        Returns the category of the given type t.
        The categories can be compared for equivalence but offer
        no other interface.
        """
        if self.is_physical_entity_type(t):
            return "PHYSICAL"
        elif self.is_event_type(t):
            return "EVENT"
        elif self.is_relation_type(t):
            return "RELATION"
        else:
            # TODO:
            return "OTHER"<|MERGE_RESOLUTION|>--- conflicted
+++ resolved
@@ -165,19 +165,12 @@
                 if atype.strip() == "":
                     Messager.warning("Project configuration: error parsing: empty type for argument '%s'." % a, 5)
                     raise InvalidProjectConfigException
-<<<<<<< HEAD
 
                 # Check disabled; need to support arbitrary UTF values for attributes.conf.
                 # TODO: consider checking for similar for appropriate confs.
 #                 if atype not in reserved_macro_string and normalize_to_storage_form(atype) != atype:
-#                     display_message("Project configuration: '%s' is not a valid argument (should match '^[a-zA-Z0-9_-]*$')" % atype, "warning", 5)
+#                     Messager.warning("Project configuration: '%s' is not a valid argument (should match '^[a-zA-Z0-9_-]*$')" % atype, 5)
 #                     raise InvalidProjectConfigException
-=======
-                
-                if atype not in reserved_macro_string and normalize_to_storage_form(atype) != atype:
-                    Messager.warning("Project configuration: '%s' is not a valid argument (should match '^[a-zA-Z0-9_-]*$')" % atype, 5)
-                    raise InvalidProjectConfigException
->>>>>>> 7937159a
 
                 if key not in self.arguments:
                     self.arguments[key] = []
