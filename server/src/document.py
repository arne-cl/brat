#!/usr/bin/env python
# -*- Mode: Python; tab-width: 4; indent-tabs-mode: nil; coding: utf-8; -*-
# vim:set ft=python ts=4 sw=4 sts=4 autoindent:

# XXX: This module along with stats and annotator is pretty much pure chaos

from __future__ import with_statement

'''
Document handling functionality.

Author:     Pontus Stenetorp    <pontus is s u-tokyo ac jp>
            Illes Solt          <solt tmit bme hu>
Version:    2011-04-21
'''

from os import listdir
from os.path import abspath, isabs, isdir
from os.path import join as path_join
from re import match,sub

<<<<<<< HEAD
from annotation import Annotations, TEXT_FILE_SUFFIX
from config import DATA_DIR
from projectconfig import ProjectConfiguration
=======
from annotation import (TextAnnotations, TEXT_FILE_SUFFIX,
        AnnotationFileNotFoundError, 
        AnnotationCollectionNotFoundError,
        open_textfile)
from common import ProtocolError, CollectionNotAccessibleError
from config import DATA_DIR
from projectconfig import (ProjectConfiguration, SEPARATOR_STR, 
        SPAN_DRAWING_ATTRIBUTES, ARC_DRAWING_ATTRIBUTES,
        VISUAL_SPAN_DEFAULT, VISUAL_ARC_DEFAULT, ENTITY_NESTING_TYPE)
>>>>>>> 0d74aa4b
from stats import get_statistics
from message import Messager
from auth import allowed_to_read, AccessDeniedError

try:
    from config import PERFORM_VERIFICATION
except ImportError:
    PERFORM_VERIFICATION = False

try:
    from config import JAPANESE
except ImportError:
    JAPANESE = False

from itertools import chain

def _fill_type_configuration(nodes, project_conf, hotkey_by_type):
    items = []
    for node in nodes:
        if node == SEPARATOR_STR:
            items.append(None)
        else:
            item = {}
            _type = node.storage_form() 

            # This isn't really a great place to put this, but we need
            # to block this magic value from getting to the client.
            # TODO: resolve cleanly, preferably by not storing this with
            # other relations at all.
            if _type == ENTITY_NESTING_TYPE:
                continue

            item['name'] = project_conf.preferred_display_form(_type)
            item['type'] = _type
            item['unused'] = node.unused
            item['labels'] = project_conf.get_labels_by_type(_type)
            item['attributes'] = project_conf.attributes_for(_type)

            span_drawing_conf = project_conf.get_drawing_config_by_type(_type) 
            if span_drawing_conf is None:
                span_drawing_conf = project_conf.get_drawing_config_by_type(VISUAL_SPAN_DEFAULT)
            if span_drawing_conf is None:
                span_drawing_conf = {}
            for k in SPAN_DRAWING_ATTRIBUTES:
                if k in span_drawing_conf:
                    item[k] = span_drawing_conf[k]
            
            try:
                item['hotkey'] = hotkey_by_type[_type]
            except KeyError:
                pass

            arcs = []

            # Note: for client, relations are represented as "arcs"
            # attached to "spans" corresponding to entity annotations.
            for arc in chain(project_conf.relation_types_from(_type), node.arg_list):
                curr_arc = {}
                curr_arc['type'] = arc

                arc_labels = project_conf.get_labels_by_type(arc)
                curr_arc['labels'] = arc_labels if arc_labels is not None else [arc]

                try:
                    curr_arc['hotkey'] = hotkey_by_type[arc]
                except KeyError:
                    pass
                
                arc_drawing_conf = project_conf.get_drawing_config_by_type(arc)
                if arc_drawing_conf is None:
                    arc_drawing_conf = project_conf.get_drawing_config_by_type(VISUAL_ARC_DEFAULT)
                if arc_drawing_conf is None:
                    arc_drawing_conf = {}
                for k in ARC_DRAWING_ATTRIBUTES:
                    if k in arc_drawing_conf:
                        curr_arc[k] = arc_drawing_conf[k]                    

                # Client needs also possible arc 'targets',
                # defined as the set of types (entity or event) that
                # the arc can connect to

                # This bit doesn't make sense for relations, which are
                # already "arcs" (see comment above).
                # TODO: determine if this should be an error: relation
                # config should now go through _fill_relation_configuration
                # instead.
                if project_conf.is_relation_type(_type):
                    targets = []
                else:
                    targets = []
                    # TODO: should include this functionality in projectconf
                    for ttype in project_conf.get_entity_types() + project_conf.get_event_types():
                        if arc in project_conf.arc_types_from_to(_type, ttype):
                            targets.append(ttype)
                curr_arc['targets'] = targets

                arcs.append(curr_arc)
                    
            # If we found any arcs, attach them
            if arcs:
                item['arcs'] = arcs

            item['children'] = _fill_type_configuration(node.children,
                    project_conf, hotkey_by_type)
            items.append(item)
    return items

# TODO: duplicates part of _fill_type_configuration
def _fill_relation_configuration(nodes, project_conf, hotkey_by_type):
    items = []
    for node in nodes:
        if node == SEPARATOR_STR:
            items.append(None)
        else:
            item = {}
            _type = node.storage_form() 

            if _type == ENTITY_NESTING_TYPE:
                continue

            item['name'] = project_conf.preferred_display_form(_type)
            item['type'] = _type
            item['unused'] = node.unused
            item['labels'] = project_conf.get_labels_by_type(_type)
            item['attributes'] = project_conf.attributes_for(_type)

            arc_drawing_conf = project_conf.get_drawing_config_by_type(_type)
            if arc_drawing_conf is None:
                arc_drawing_conf = project_conf.get_drawing_config_by_type(VISUAL_ARC_DEFAULT)
            if arc_drawing_conf is None:
                arc_drawing_conf = {}
            for k in ARC_DRAWING_ATTRIBUTES:
                if k in arc_drawing_conf:
                    item[k] = arc_drawing_conf[k]                    
            
            try:
                item['hotkey'] = hotkey_by_type[_type]
            except KeyError:
                pass

            # minimal info on argument types to allow differentiation of e.g.
            # "Equiv(Protein, Protein)" and "Equiv(Organism, Organism)"
            args = []
            for arg in node.arg_list:
                curr_arg = {}
                curr_arg['role'] = arg
                # TODO: special type (e.g. "<ENTITY>") expansion via projectconf
                curr_arg['targets'] = node.arguments[arg]

                args.append(curr_arg)

            item['args'] = args

            item['children'] = _fill_relation_configuration(node.children,
                    project_conf, hotkey_by_type)
            items.append(item)
    return items


# TODO: this may not be a good spot for this
def _fill_attribute_configuration(nodes, project_conf):
    items = []
    for node in nodes:
        if node == SEPARATOR_STR:
            continue
        else:
            item = {}
            _type = node.storage_form() 
            item['name'] = project_conf.preferred_display_form(_type)
            item['type'] = _type
            item['unused'] = node.unused
            item['labels'] = project_conf.get_labels_by_type(_type)

            # process "special" <GLYPH-POS> argument, specifying where
            # to place the glyph
            glyph_pos = None
            for k in node.arguments:
                # TODO: remove magic value
                if k == '<GLYPH-POS>':
                    for v in node.arguments[k]:
                        if v not in ('left', 'right'):
                            display_message('Configuration error: "%s" is not a valid glyph position for %s' % (v,_type), 'warning')
                        else:
                            glyph_pos = v

            # TODO: "special" <DEFAULT> argument
            
            # check if there are any (normal) "arguments"
            args = [k for k in node.arguments if k != "Arg" and not match(r'^<.*>$', k)]
            if len(args) == 0:
                # no, assume binary and mark accordingly
                # TODO: get rid of special cases, grab style from config
                if _type == 'Negation':
                    item['values'] = { _type : { 'box': u'crossed' } }
                else:
                    item['values'] = { _type : { 'dasharray': '3,3' } }
            else:
                # has normal arguments, use these as possible values
                item['values'] = {}
                for k in args:
                    for v in node.arguments[k]:
                        item['values'][k] = { 'glyph':v }
                        if glyph_pos is not None:
                            item['values'][k]['position'] = glyph_pos

            items.append(item)
    return items

def _fill_visual_configuration(types, project_conf):
    # similar to _fill_type_configuration, but for types for which
    # full annotation configuration was not found but some visual
    # configuration can be filled.

    # TODO: duplicates parts of _fill_type_configuration; combine?
    items = []
    for _type in types:
        item = {}
        item['name'] = project_conf.preferred_display_form(_type)
        item['type'] = _type
        item['unused'] = True
        item['labels'] = project_conf.get_labels_by_type(_type)

        drawing_conf = project_conf.get_drawing_config_by_type(_type) 
        # not sure if this is a good default, but let's try
        if drawing_conf is None:
            drawing_conf = project_conf.get_drawing_config_by_type(VISUAL_SPAN_DEFAULT)
        if drawing_conf is None:
            drawing_conf = {}
        # just plug in everything found, whether for a span or arc
        for k in chain(SPAN_DRAWING_ATTRIBUTES, ARC_DRAWING_ATTRIBUTES):
            if k in drawing_conf:
                item[k] = drawing_conf[k]

        # TODO: anything else?

        items.append(item)

    return items

# TODO: this is not a good spot for this
def get_span_types(directory):
    project_conf = ProjectConfiguration(directory)

    keymap = project_conf.get_kb_shortcuts()
    hotkey_by_type = dict((v, k) for k, v in keymap.iteritems())

    # fill config for nodes for which annotation is configured

    event_hierarchy = project_conf.get_event_type_hierarchy()
    event_types = _fill_type_configuration(event_hierarchy,
            project_conf, hotkey_by_type)

    entity_hierarchy = project_conf.get_entity_type_hierarchy()
    entity_types = _fill_type_configuration(entity_hierarchy,
            project_conf, hotkey_by_type)

    attribute_hierarchy = project_conf.get_attribute_type_hierarchy()
    attribute_types = _fill_attribute_configuration(attribute_hierarchy, project_conf)

    relation_hierarchy = project_conf.get_relation_type_hierarchy()
    relation_types = _fill_relation_configuration(relation_hierarchy,
            project_conf, hotkey_by_type)

    # make visual config available also for nodes for which there is
    # no annotation config ...
    unconfigured = [l for l in project_conf.get_labels() if 
                    not project_conf.is_configured_type(l)]
    # ... and include the defaults.
    unconfigured += [VISUAL_SPAN_DEFAULT, VISUAL_ARC_DEFAULT]
    unconf_types = _fill_visual_configuration(unconfigured, project_conf)

    return event_types, entity_types, attribute_types, relation_types, unconf_types

def assert_allowed_to_read(doc_path):
    if not allowed_to_read(doc_path):
        raise AccessDeniedError # Permission denied by access control

def real_directory(directory):
    assert isabs(directory), 'directory "%s" is not absolute' % directory
    return path_join(DATA_DIR, directory[1:])

def relative_directory(directory):
    # inverse of real_directory
    assert isabs(directory), 'directory "%s" is not absolute' % directory
    assert directory.startswith(DATA_DIR), 'directory "%s" not under DATA_DIR'
    return directory[len(DATA_DIR):]

def _is_hidden(file_name):
    return file_name.startswith('hidden_') or file_name.startswith('.')

def _listdir(directory):
    #return listdir(directory)
    try:
        assert_allowed_to_read(directory)
        return [f for f in listdir(directory) if not _is_hidden(f)
                and allowed_to_read(path_join(directory, f))]
    except OSError, e:
        Messager.error("Error listing %s: %s" % (directory, e))
        raise AnnotationCollectionNotFoundError(directory)

# TODO: This is not the prettiest of functions
def get_directory_information(collection):
    directory = collection

    real_dir = real_directory(directory)
    
    assert_allowed_to_read(real_dir)
    
    # Get the document names
    base_names = [fn[0:-4] for fn in _listdir(real_dir)
            if fn.endswith('txt')]

    doclist = base_names[:]
    doclist_header = [("Document", "string")]

<<<<<<< HEAD
    doclist = [[x] for x in doclist]
=======
    # Then get the modification times
    from os.path import getmtime, join
    doclist_with_time = []
    for file in doclist:
        try:
            from annotation import JOINED_ANN_FILE_SUFF
            mtime = getmtime(join(DATA_DIR,
                join(real_dir, file + "." + JOINED_ANN_FILE_SUFF)))
        except:
            # The file did not exist (or similar problem)
            mtime = -1
        doclist_with_time.append([file, mtime])
    doclist = doclist_with_time
    doclist_header.append(("Modified", "time"))
>>>>>>> 0d74aa4b

    try:
        stats_types, doc_stats = get_statistics(real_dir, base_names)
    except OSError:
        # something like missing access permissions?
        raise CollectionNotAccessibleError
                
    doclist = [doclist[i] + doc_stats[i] for i in range(len(doclist))]
    doclist_header += stats_types

    dirlist = [dir for dir in _listdir(real_dir)
            if isdir(path_join(real_dir, dir))]
    # just in case, and for generality
    dirlist = [[dir] for dir in dirlist]

    if real_dir != DATA_DIR:
        parent = abspath(path_join(real_dir, '..'))[len(DATA_DIR) + 1:]
        # to get consistent processing client-side, add explicitly to list
        dirlist.append([".."])
    else:
        parent = None

    # combine document and directory lists, adding a column
    # differentiating files from directories and an unused column (can
    # point to a specific annotation) required by the protocol.  The
    # values filled here for the first are "c" for "collection"
    # (i.e. directory) and "d" for "document".
    combolist = []
    for i in dirlist:
        combolist.append(["c", None]+i)
    for i in doclist:
        combolist.append(["d", None]+i)

<<<<<<< HEAD
    # we need a ProjectConfiguration for the abbrevs here. This could be
    # shared with htmlgen, which also needs one.
    projectconfig = ProjectConfiguration(real_dir)
    abbrevs = projectconfig.get_abbreviations()
=======
    event_types, entity_types, attribute_types, relation_types, unconf_types = get_span_types(real_dir)

    # read in README (if any) to send as a description of the
    # collection
    try:
        with open_textfile(path_join(real_dir, "README")) as txt_file:
            readme_text = txt_file.read()
    except IOError:
        readme_text = None
>>>>>>> 0d74aa4b

    json_dic = {
            'items': combolist,
            'header' : doclist_header,
            'parent': parent,
            'messages': [],
<<<<<<< HEAD
            'abbrevs': abbrevs,
=======
            'event_types': event_types,
            'entity_types': entity_types,
            'attribute_types': attribute_types,
            'relation_types': relation_types,
            'unconfigured_types': unconf_types,
            'description': readme_text,
>>>>>>> 0d74aa4b
            }
    return json_dic

class UnableToReadTextFile(ProtocolError):
    def __init__(self, path):
        self.path = path

    def __str__(self):
        return 'Unable to read text file %s' % self.path

    def json(self, json_dic):
        json_dic['exception'] = 'unableToReadTextFile'
        return json_dic

class IsDirectoryError(ProtocolError):
    def __init__(self, path):
        self.path = path

    def __str__(self):
        return ''

    def json(self, json_dic):
        json_dic['exception'] = 'isDirectoryError'
        return json_dic

#TODO: All this enrichment isn't a good idea, at some point we need an object
def _enrich_json_with_text(j_dic, txt_file_path, raw_text=None):
    if raw_text is not None:
        # looks like somebody read this already; nice
        text = raw_text
    else:
        # need to read raw text
        try:
            with open_textfile(txt_file_path) as txt_file:
                text = txt_file.read()
        except IOError:
            raise UnableToReadTextFile(txt_file_path)
        except UnicodeDecodeError:
            Messager.error('Error reading text file: nonstandard encoding or binary?', -1)
            raise UnableToReadTextFile(txt_file_path)

    # TODO XXX huge hack, sorry, the client currently crashing on
    # chrome for two or more consecutive space, so replace every
    # second with literal non-breaking space. Note that this is just
    # for the client display -- server-side storage is not affected.
    # NOTE: it might be possible to fix this in a principled way by
    # having xml:space="preserve" on the relevant elements.
    text = text.replace("  ", ' '+unichr(0x00A0))

    j_dic['text'] = text
    
    from logging import info as log_info

    if JAPANESE:
        from ssplit import jp_sentence_boundary_gen
        from tokenise import jp_token_boundary_gen

        sentence_offsets = [o for o in jp_sentence_boundary_gen(text)]
        #log_info('offsets: ' + str(offsets))
        j_dic['sentence_offsets'] = sentence_offsets

        token_offsets = [o for o in jp_token_boundary_gen(text)]
        j_dic['token_offsets'] = token_offsets
    else:
        from ssplit import en_sentence_boundary_gen
        from tokenise import en_token_boundary_gen

        sentence_offsets = [o for o in en_sentence_boundary_gen(text)]
        #log_info('offsets: ' + str(sentence_offsets))
        j_dic['sentence_offsets'] = sentence_offsets
        
        token_offsets = [o for o in en_token_boundary_gen(text)]
        j_dic['token_offsets'] = token_offsets

    return True

def _enrich_json_with_data(j_dic, ann_obj):
    # We collect trigger ids to be able to link the textbound later on
    trigger_ids = set()
    for event_ann in ann_obj.get_events():
        trigger_ids.add(event_ann.trigger)
        j_dic['events'].append(
                [unicode(event_ann.id), unicode(event_ann.trigger), event_ann.args]
                )

    for rel_ann in ann_obj.get_relations():
        j_dic['relations'].append(
            [unicode(rel_ann.id), unicode(rel_ann.type), rel_ann.arg1, rel_ann.arg2]
            )

    for tb_ann in ann_obj.get_textbounds():
        j_tb = [unicode(tb_ann.id), tb_ann.type, tb_ann.start, tb_ann.end]

        # If we spotted it in the previous pass as a trigger for an
        # event or if the type is known to be an event type, we add it
        # as a json trigger.
        # TODO: proper handling of disconnected triggers. Currently
        # these will be erroneously passed as 'entities'
        if unicode(tb_ann.id) in trigger_ids:
            j_dic['triggers'].append(j_tb)
        else: 
            j_dic['entities'].append(j_tb)

    for eq_ann in ann_obj.get_equivs():
        j_dic['equivs'].append(
                (['*', eq_ann.type]
                    + [e for e in eq_ann.entities])
                )

    for att_ann in ann_obj.get_attributes():
        j_dic['attributes'].append(
                [unicode(att_ann.id), att_ann.type, att_ann.target, att_ann.value]
                )

    for com_ann in ann_obj.get_oneline_comments():
        j_dic['comments'].append(
                [com_ann.target, com_ann.type, com_ann.tail.strip()]
                )

    if ann_obj.failed_lines:
        error_msg = 'Unable to parse the following line(s):\n%s' % (
                '\n'.join(
                [('%s: %s' % (
                            # The line number is off by one
                            unicode(line_num + 1),
                            unicode(ann_obj[line_num])
                            )).strip()
                 for line_num in ann_obj.failed_lines])
                )
        Messager.error(error_msg, duration=len(ann_obj.failed_lines) * 3)

    j_dic['mtime'] = ann_obj.ann_mtime
    j_dic['ctime'] = ann_obj.ann_ctime

<<<<<<< HEAD
    # (no verification in visualizer, assume everything is OK.)
=======
    try:
        if PERFORM_VERIFICATION:
            # XXX avoid digging the directory from the ann_obj
            import os
            docdir = os.path.dirname(ann_obj._document)
            projectconf = ProjectConfiguration(docdir)
            from verify_annotations import verify_annotation
            issues = verify_annotation(ann_obj, projectconf)
        else:
            issues = []
    except Exception, e:
        # TODO add an issue about the failure?
        issues = []
        Messager.error('Error: verify_annotation() failed: %s' % e, -1)

    for i in issues:
        j_dic['comments'].append((unicode(i.ann_id), i.type, i.description))

    # Attach the source files for the annotations and text
    from os.path import splitext
    from annotation import TEXT_FILE_SUFFIX
    ann_files = [splitext(p)[1][1:] for p in ann_obj._input_files]
    ann_files.append(TEXT_FILE_SUFFIX)
    ann_files = [p for p in set(ann_files)]
    ann_files.sort()
    j_dic['source_files'] = ann_files
>>>>>>> 0d74aa4b

def _enrich_json_with_base(j_dic):
    # TODO: Make the names here and the ones in the Annotations object conform
    # This is the from offset
    j_dic['offset'] = 0
    j_dic['entities'] = []
    j_dic['events'] = []
    j_dic['relations'] = []
    j_dic['triggers'] = []
    j_dic['modifications'] = []
    j_dic['attributes'] = []
    j_dic['equivs'] = []
    j_dic['comments'] = []

def _document_json_dict(document):
    #TODO: DOC!

    # pointing at directory instead of document?
    if isdir(document):
        raise IsDirectoryError(document)

    j_dic = {}
    _enrich_json_with_base(j_dic)

    #TODO: We don't check if the files exist, let's be more error friendly
    # Read in the textual data to make it ready to push
    _enrich_json_with_text(j_dic, document + '.' + TEXT_FILE_SUFFIX)

    with TextAnnotations(document) as ann_obj:
        _enrich_json_with_data(j_dic, ann_obj)

    return j_dic

def get_document(collection, document):
    directory = collection
    real_dir = real_directory(directory)
    doc_path = path_join(real_dir, document)
    return _document_json_dict(doc_path)<|MERGE_RESOLUTION|>--- conflicted
+++ resolved
@@ -19,11 +19,6 @@
 from os.path import join as path_join
 from re import match,sub
 
-<<<<<<< HEAD
-from annotation import Annotations, TEXT_FILE_SUFFIX
-from config import DATA_DIR
-from projectconfig import ProjectConfiguration
-=======
 from annotation import (TextAnnotations, TEXT_FILE_SUFFIX,
         AnnotationFileNotFoundError, 
         AnnotationCollectionNotFoundError,
@@ -33,7 +28,6 @@
 from projectconfig import (ProjectConfiguration, SEPARATOR_STR, 
         SPAN_DRAWING_ATTRIBUTES, ARC_DRAWING_ATTRIBUTES,
         VISUAL_SPAN_DEFAULT, VISUAL_ARC_DEFAULT, ENTITY_NESTING_TYPE)
->>>>>>> 0d74aa4b
 from stats import get_statistics
 from message import Messager
 from auth import allowed_to_read, AccessDeniedError
@@ -349,9 +343,6 @@
     doclist = base_names[:]
     doclist_header = [("Document", "string")]
 
-<<<<<<< HEAD
-    doclist = [[x] for x in doclist]
-=======
     # Then get the modification times
     from os.path import getmtime, join
     doclist_with_time = []
@@ -366,7 +357,6 @@
         doclist_with_time.append([file, mtime])
     doclist = doclist_with_time
     doclist_header.append(("Modified", "time"))
->>>>>>> 0d74aa4b
 
     try:
         stats_types, doc_stats = get_statistics(real_dir, base_names)
@@ -400,12 +390,6 @@
     for i in doclist:
         combolist.append(["d", None]+i)
 
-<<<<<<< HEAD
-    # we need a ProjectConfiguration for the abbrevs here. This could be
-    # shared with htmlgen, which also needs one.
-    projectconfig = ProjectConfiguration(real_dir)
-    abbrevs = projectconfig.get_abbreviations()
-=======
     event_types, entity_types, attribute_types, relation_types, unconf_types = get_span_types(real_dir)
 
     # read in README (if any) to send as a description of the
@@ -415,23 +399,18 @@
             readme_text = txt_file.read()
     except IOError:
         readme_text = None
->>>>>>> 0d74aa4b
 
     json_dic = {
             'items': combolist,
             'header' : doclist_header,
             'parent': parent,
             'messages': [],
-<<<<<<< HEAD
-            'abbrevs': abbrevs,
-=======
             'event_types': event_types,
             'entity_types': entity_types,
             'attribute_types': attribute_types,
             'relation_types': relation_types,
             'unconfigured_types': unconf_types,
             'description': readme_text,
->>>>>>> 0d74aa4b
             }
     return json_dic
 
@@ -566,26 +545,7 @@
     j_dic['mtime'] = ann_obj.ann_mtime
     j_dic['ctime'] = ann_obj.ann_ctime
 
-<<<<<<< HEAD
     # (no verification in visualizer, assume everything is OK.)
-=======
-    try:
-        if PERFORM_VERIFICATION:
-            # XXX avoid digging the directory from the ann_obj
-            import os
-            docdir = os.path.dirname(ann_obj._document)
-            projectconf = ProjectConfiguration(docdir)
-            from verify_annotations import verify_annotation
-            issues = verify_annotation(ann_obj, projectconf)
-        else:
-            issues = []
-    except Exception, e:
-        # TODO add an issue about the failure?
-        issues = []
-        Messager.error('Error: verify_annotation() failed: %s' % e, -1)
-
-    for i in issues:
-        j_dic['comments'].append((unicode(i.ann_id), i.type, i.description))
 
     # Attach the source files for the annotations and text
     from os.path import splitext
@@ -595,7 +555,6 @@
     ann_files = [p for p in set(ann_files)]
     ann_files.sort()
     j_dic['source_files'] = ann_files
->>>>>>> 0d74aa4b
 
 def _enrich_json_with_base(j_dic):
     # TODO: Make the names here and the ones in the Annotations object conform
