--- conflicted
+++ resolved
@@ -664,12 +664,8 @@
             )
 
     for tb_ann in ann_obj.get_textbounds():
-<<<<<<< HEAD
         #j_tb = [unicode(tb_ann.id), tb_ann.type, tb_ann.start, tb_ann.end]
         j_tb = [unicode(tb_ann.id), tb_ann.type, tb_ann.spans]
-=======
-        j_tb = [unicode(tb_ann.id), unicode(tb_ann.type), tb_ann.start, tb_ann.end]
->>>>>>> 55d57399
 
         # If we spotted it in the previous pass as a trigger for an
         # event or if the type is known to be an event type, we add it
