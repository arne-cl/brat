--- conflicted
+++ resolved
@@ -24,19 +24,7 @@
 from message import Messager
 from projectconfig import get_config_path
 
-<<<<<<< HEAD
-from annotation import Annotations
-from config import DATA_DIR
-from message import display_message
-from annotation import Annotations
-from os.path import join
-from config import DATA_DIR
-=======
-try:
-    from config import PERFORM_VERIFICATION
-except ImportError:
-    PERFORM_VERIFICATION = False
->>>>>>> 0d74aa4b
+PERFORM_VERIFICATION = False
 
 ### Constants
 STATS_CACHE_FILE_NAME = '.stats_cache'
