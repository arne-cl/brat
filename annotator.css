html {
  overflow-y: scroll;
  font-family: 'Century Gothic', sans-serif;
  font-size: 12px;
}

  svg {
    width: 100%;
    height: 1px;
    border: 1px solid #484;
  }

  text {
    font-size: 14px;
    font-family: serif;
  }

<<<<<<< HEAD
path {
  pointer-events: none;
}

.span text {
  font-size: 75%;
  text-anchor: middle;
  font-family: 'Century Gothic', sans-serif;
  pointer-events: none;
}

.span rect {
  stroke: black;
  stroke-width: 0.75;
}

.span path {
  fill: none;
  stroke: grey;
}

.span path.negation {
  stroke: black;
  opacity: 0.5;
}

.arcs path {
  fill: none;
  opacity: 0.5;
}

.arcs .highlight path {
  stroke-width: 2;
  opacity: 1;
}
.arcs .highlight text {
  stroke: black;
  fill: black;
}
.span.highlight rect {
  stroke-width: 2px;
}
.span.highlight {
  stroke: black;
}

.arcs text {
  text-anchor: middle;
  font-size: 80%;
  dominant-baseline: central;
  cursor: default;
}

.background0 {
  stroke: none;
  fill: #ffffff;
}

.background1 {
  stroke: none;
  fill: #eeeeee;
}
=======
  .span text {
    font-size: 75%;
    text-anchor: middle;
    font-family: sans-serif;
    pointer-events: none;
  }

  .span rect {
    stroke: black;
    stroke-width: 0.75;
  }

  .span path {
    fill: none;
    stroke: grey;
  }

  .span path.negation {
    stroke: black;
    opacity: 0.5;
  }

  .arcs path {
    fill: none;
    opacity: 0.5;
  }

  .arcs .highlight path {
    stroke-width: 2;
    opacity: 1;
  }
  .arcs .highlight text {
    stroke: black;
    fill: black;
  }
  .span.highlight rect {
    stroke-width: 2px;
  }
  .span.highlight {
    stroke: black;
  }

  .arcs text {
    text-anchor: middle;
    font-size: 80%;
    dominant-baseline: central;
    cursor: default;
  }

  .background0 {
    stroke: none;
    fill: #ffffff;
  }

  .background1 {
    stroke: none;
    fill: #eeeeee;
  }
>>>>>>> 3a8bfb4d

.background_entity {
  fill: #7fa2ff;
  opacity: 0.25;
}

.background_trigger {
  fill: #7fd67f;
  opacity: 0.25;
}

.span_default {
  fill: #7fe67f;
}

.span_gene-or-gene-product    { fill: #7fa2ff; }
.span_Protein                 { fill: #7fa2ff; }
.span_Protein_family_or_group { fill: #7fa2ff; }
.span_Protein_complex         { fill: #7fa2ff; }
.span_Protein_molecule        { fill: #7fa2ff; }
.span_RNA_molecule            { fill: #7fa2ff; }
.span_DNA_molecule            { fill: #7fa2ff; }
.span_DNA_family_or_group     { fill: #7fa2ff; }

.span_Chemical                { fill: #8fcfff; }

.span_Lipid {
  fill: #9fc2ff;
}

.span_Cell_natural            { fill: #cf9fff; }
.span_Cell_cultured           { fill: #cf9fff; }
.span_Virus                   { fill: #cf9fff; }
.span_Organism                { fill: #cf9fff; }

.span_Organic_compound_other  { fill: #9fc2ff; }

.span_Positive_regulation     { fill: #e0ff00; }
.span_Catalysis               { fill: #e0ff00; }
.span_Regulation              { fill: #ffff00; }
.span_Negative_regulation     { fill: #ffe000; }

.span_Deacetylation     { fill: #18c59a; }
.span_Deglycosylation   { fill: #18c59a; }
.span_Dehydroxylation   { fill: #18c59a; }
.span_Demethylation     { fill: #18c59a; }
.span_Dephosphorylation { fill: #18c59a; }
.span_Deubiquitination  { fill: #18c59a; }
.span_DNA_demethylation { fill: #18c59a; }

.span_Process           { fill: #9fe67f; }

.fill_scatter           { fill: #ff0000; }
.stroke_scatter         { stroke: #ff0000; }
.fill_coref             { fill: #ff0000; }
.stroke_coref           { stroke: #ff0000; }

.span_Entity                   { fill: #b4c8ff; }
.span_DNA_domain_or_region     { fill: #b4c8ff; }
.span_Protein_domain_or_region { fill: #b4c8ff; }
.span_Amino_acid_monomer       { fill: #b4c8ff; }
.span_Polynucleotide           { fill: #b4c8ff; }

.span_Two-component-system     { fill: #9999ff; }
.span_Regulon-operon           { fill: #9999ff; }

.span_Experimental_method { fill: #ffff00; }

.span_Other        { fill: #ff0000; }
.span_UNCLASSIFIED { fill: #ff0000; }

.fill_theme    { fill:   #000000; }
.stroke_theme  { stroke: #000000; }
.fill_Theme    { fill:   #000000; }
.stroke_Theme  { stroke: #000000; }
.fill_Theme1   { fill:   #000000; }
.stroke_Theme1 { stroke: #000000; }
.fill_Theme2   { fill:   #000000; }
.stroke_Theme2 { stroke: #000000; }
.fill_Theme3   { fill:   #000000; }
.stroke_Theme3 { stroke: #000000; }
.fill_Theme4   { fill:   #000000; }
.stroke_Theme4 { stroke: #000000; }

.fill_Participant   { fill:   #000000; }
.stroke_Participant { stroke: #000000; }

.fill_cause    { fill:   #007700; }
.stroke_cause  { stroke: #007700; }
.fill_Cause    { fill:   #007700; }
.stroke_Cause  { stroke: #007700; }
.fill_Cause1   { fill:   #007700; }
.stroke_Cause1 { stroke: #007700; }
.fill_Cause2   { fill:   #007700; }
.stroke_Cause2 { stroke: #007700; }
.fill_Cause3   { fill:   #007700; }
.stroke_Cause3 { stroke: #007700; }
.fill_Cause4   { fill:   #007700; }
.stroke_Cause4 { stroke: #007700; }

.fill_Site     { fill:   #0000aa; }
.stroke_Site   { stroke: #0000aa; }
.fill_Site1    { fill:   #0000aa; }
.stroke_Site1  { stroke: #0000aa; }
.fill_Site2    { fill:   #0000aa; }
.stroke_Site2  { stroke: #0000aa; }
.fill_Site3    { fill:   #0000aa; }
.stroke_Site3  { stroke: #0000aa; }
.fill_Site4    { fill:   #0000aa; }
.stroke_Site4  { stroke: #0000aa; }

.fill_CSite    { fill:   #0000aa; }
.stroke_CSite  { stroke: #0000aa; }

.fill_ToLoc    { fill:   #0000cc; }
.stroke_ToLoc  { stroke: #0000cc; }

.fill_AtLoc    { fill:   #0000cc; }
.stroke_AtLoc  { stroke: #0000cc; }

.fill_Contextgene   { fill: #303030; }
.stroke_Contextgene { stroke: #303030; }

.fill_Sidechain {
  fill: #303030;
}
.stroke_Sidechain {
  stroke: #303030;
}

.fill_Equiv {
  fill: black; /* TODO */
}
.stroke_Equiv {
  stroke: black; /* TODO */
}

.drag_stroke {
  stroke: black;
}
.drag_fill {
  fill: black;
}


#span_form, #arc_form {
  position: fixed;
  background-color: #cccccc;
  border: 2px outset #999999;
  left: 50px;
  top: 50px;
  height: auto;
  right: 50px;
  padding: 5px 10px;
  z-index: 10;
  display: none;
}
#span_form_buttons, #arc_form_buttons {
  text-align: right;
}
#span_free_div, #arc_free_div {
  float: left;
}
fieldset {
  border: 1px solid #999999;
}

.shadow {
  -moz-box-shadow: 5px 5px 5px #cccccc;
  -webkit-box-shadow: 5px 5px 5px #cccccc;
  box-shadow: 5px 5px 5px #cccccc;
}

#span_selected, #arc_origin, #arc_target {
  font-weight: bold;
}<|MERGE_RESOLUTION|>--- conflicted
+++ resolved
@@ -15,7 +15,6 @@
     font-family: serif;
   }
 
-<<<<<<< HEAD
 path {
   pointer-events: none;
 }
@@ -23,7 +22,7 @@
 .span text {
   font-size: 75%;
   text-anchor: middle;
-  font-family: 'Century Gothic', sans-serif;
+  font-family: sans-serif;
   pointer-events: none;
 }
 
@@ -78,66 +77,6 @@
   stroke: none;
   fill: #eeeeee;
 }
-=======
-  .span text {
-    font-size: 75%;
-    text-anchor: middle;
-    font-family: sans-serif;
-    pointer-events: none;
-  }
-
-  .span rect {
-    stroke: black;
-    stroke-width: 0.75;
-  }
-
-  .span path {
-    fill: none;
-    stroke: grey;
-  }
-
-  .span path.negation {
-    stroke: black;
-    opacity: 0.5;
-  }
-
-  .arcs path {
-    fill: none;
-    opacity: 0.5;
-  }
-
-  .arcs .highlight path {
-    stroke-width: 2;
-    opacity: 1;
-  }
-  .arcs .highlight text {
-    stroke: black;
-    fill: black;
-  }
-  .span.highlight rect {
-    stroke-width: 2px;
-  }
-  .span.highlight {
-    stroke: black;
-  }
-
-  .arcs text {
-    text-anchor: middle;
-    font-size: 80%;
-    dominant-baseline: central;
-    cursor: default;
-  }
-
-  .background0 {
-    stroke: none;
-    fill: #ffffff;
-  }
-
-  .background1 {
-    stroke: none;
-    fill: #eeeeee;
-  }
->>>>>>> 3a8bfb4d
 
 .background_entity {
   fill: #7fa2ff;
