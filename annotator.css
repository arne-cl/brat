--- conflicted
+++ resolved
@@ -416,12 +416,10 @@
 #span_highlight_link, #arc_highlight_link {
   float: right;
 }
-<<<<<<< HEAD
 #document_ctime, #document_mtime {
   background-color: #99FFFF;
   border: 1px solid #66CCCC;
-=======
-
+}
 #blind {
   z-index: 5;
   opacity: 0.5;
@@ -431,5 +429,4 @@
   right: 0;
   top: 0;
   bottom: 0;
->>>>>>> db5a6850
 }